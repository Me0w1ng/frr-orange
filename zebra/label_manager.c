/*
 * Label Manager for FRR
 *
 * Copyright (C) 2017 by Bingen Eguzkitza,
 *                       Volta Networks Inc.
 *
 * This file is part of FreeRangeRouting (FRR)
 *
 * FRR is free software; you can redistribute it and/or modify it
 * under the terms of the GNU General Public License as published by the
 * Free Software Foundation; either version 2, or (at your option) any
 * later version.
 *
 * FRR is distributed in the hope that it will be useful, but
 * WITHOUT ANY WARRANTY; without even the implied warranty of
 * MERCHANTABILITY or FITNESS FOR A PARTICULAR PURPOSE.  See the GNU
 * General Public License for more details.
 *
 * You should have received a copy of the GNU General Public License along
 * with this program; see the file COPYING; if not, write to the Free Software
 * Foundation, Inc., 51 Franklin St, Fifth Floor, Boston, MA 02110-1301 USA
 */

#include <stdio.h>
#include <string.h>
#include <sys/types.h>

#include "zebra.h"
#include "zserv.h"
#include "lib/log.h"
#include "lib/memory.h"
#include "lib/mpls.h"
#include "lib/network.h"
#include "lib/stream.h"
#include "lib/zclient.h"

#include "label_manager.h"

#define CONNECTION_DELAY 5

struct label_manager lbl_mgr;

DEFINE_MGROUP(LBL_MGR, "Label Manager");
DEFINE_MTYPE_STATIC(LBL_MGR, LM_CHUNK, "Label Manager Chunk");

/* In case this zebra daemon is not acting as label manager,
 * it will be a proxy to relay messages to external label manager
 * This zclient thus is to connect to it
 */
static struct zclient *zclient;
bool lm_is_external;

static void delete_label_chunk(void *val)
{
	XFREE(MTYPE_LM_CHUNK, val);
}

static int relay_response_back(struct zserv *zserv)
{
	int ret = 0;
	struct stream *src, *dst;
	u_int16_t size = 0;
	u_char marker;
	u_char version;
	vrf_id_t vrf_id;
	u_int16_t resp_cmd;

	src = zclient->ibuf;
	dst = zserv->obuf;

	stream_reset(src);

	ret = zclient_read_header(src, zclient->sock, &size, &marker, &version,
							  &vrf_id, &resp_cmd);
	if (ret < 0 && errno != EAGAIN) {
		zlog_err("%s: Error reading Label Manager response: %s", __func__,
				 strerror(errno));
		return -1;
	}
	zlog_debug("%s: Label Manager response received, %d bytes", __func__,
			   size);
	if (size == 0)
		return -1;

	/* send response back */
	stream_copy(dst, src);
	ret = writen(zserv->sock, dst->data, stream_get_endp(dst));
	if (ret <= 0) {
		zlog_err("%s: Error sending Label Manager response back: %s",
				 __func__, strerror(errno));
		return -1;
	}
	zlog_debug("%s: Label Manager response (%d bytes) sent back", __func__,
			   ret);

	return 0;
}

static int lm_zclient_read(struct thread *t)
{
	struct zserv *zserv;
	int ret;

	/* Get socket to zebra. */
	zserv = THREAD_ARG(t);
	zclient->t_read = NULL;

	/* read response and send it back */
	ret = relay_response_back(zserv);

	return ret;
}

static int reply_error (int cmd, struct zserv *zserv, vrf_id_t vrf_id)
{
	struct stream *s;

	s = zserv->obuf;
	stream_reset (s);

	zserv_create_header (s, cmd, vrf_id);

	/* result */
	stream_putc (s, 1);

	/* Write packet size. */
	stream_putw_at (s, 0, stream_get_endp (s));

	return writen (zserv->sock, s->data, stream_get_endp (s));

}
/**
 * Receive a request to get or release a label chunk and forward it to external
 * label manager.
 *
 * It's called from zserv in case it's not an actual label manager, but just a
 * proxy.
 *
 * @param cmd Type of request (connect, get or release)
 * @param zserv
 * @return 0 on success, -1 otherwise
 */
int zread_relay_label_manager_request(int cmd, struct zserv *zserv, vrf_id_t vrf_id)
{
	struct stream *src, *dst;
	int ret = 0;

	if (zclient->sock < 0) {
		zlog_err("%s: Error relaying label chunk request: no zclient socket",
				 __func__);
		reply_error (cmd, zserv, vrf_id);
		return -1;
	}

	/* in case there's any incoming message enqueued, read and forward it */
	while (ret == 0)
		ret = relay_response_back(zserv);

	/* Send request to external label manager */
	src = zserv->ibuf;
	dst = zclient->obuf;

	stream_copy(dst, src);

	ret = writen(zclient->sock, dst->data, stream_get_endp(dst));
	if (ret <= 0) {
		zlog_err("%s: Error relaying label chunk request: %s", __func__,
			 strerror(errno));
		reply_error (cmd, zserv, vrf_id);
		return -1;
	}
	zlog_debug("%s: Label chunk request relayed. %d bytes sent", __func__,
		   ret);

	/* Release label chunk has no response */
	if (cmd == ZEBRA_RELEASE_LABEL_CHUNK)
		return 0;

	/* make sure we listen to the response */
	if (!zclient->t_read)
		zclient->t_read =
			thread_add_read(zclient->master, lm_zclient_read, zserv, zclient->sock);

	return 0;
}

static int lm_zclient_connect(struct thread *t)
{
	zclient->t_connect = NULL;

	if (zclient->sock >= 0)
		return 0;

	if (zclient_socket_connect(zclient) < 0) {
		zlog_err("Error connecting synchronous zclient!");
<<<<<<< HEAD
		thread_add_timer(zebrad.master, zclient_connect, zclient,
				 CONNECTION_DELAY, &zclient->t_connect);
=======
		THREAD_TIMER_ON(zebrad.master, zclient->t_connect,
						lm_zclient_connect,
						zclient, CONNECTION_DELAY);
>>>>>>> 05220b6d
		return -1;
	}

	/* make socket non-blocking */
	if (set_nonblocking(zclient->sock) < 0)
		zlog_warn("%s: set_nonblocking(%d) failed", __func__, zclient->sock);

	return 0;
}

/**
 * Function to initialize zclient in case this is not an actual
 * label manager, but just a proxy to an external one.
 *
 * @param lm_zserv_path Path to zserv socket of external label manager
 */
static void lm_zclient_init(char *lm_zserv_path)
{
	if (lm_zserv_path)
		zclient_serv_path_set(lm_zserv_path);

	/* Set default values. */
	zclient = zclient_new(zebrad.master);
	zclient->sock = -1;
	zclient->t_connect = NULL;
	lm_zclient_connect(NULL);
}

/**
 * Init label manager (or proxy to an external one)
 */
void label_manager_init(char *lm_zserv_path)
{
	/* this is an actual label manager */
	if (!lm_zserv_path) {
		zlog_debug("Initializing own label manager");
		lm_is_external = false;
		lbl_mgr.lc_list = list_new();
		lbl_mgr.lc_list->del = delete_label_chunk;
	} else {		/* it's acting just as a proxy */
		zlog_debug("Initializing external label manager at %s",
			   lm_zserv_path);
		lm_is_external = true;
		lm_zclient_init(lm_zserv_path);
	}
}

/**
 * Core function, assigns label cunks
 *
 * It first searches through the list to check if there's one available
 * (previously released). Otherwise it creates and assigns a new one
 *
 * @param proto Daemon protocol of client, to identify the owner
 * @param instance Instance, to identify the owner
 * @param keep If set, avoid garbage collection
 * @para size Size of the label chunk
 * @return Pointer to the assigned label chunk
 */
struct label_manager_chunk *assign_label_chunk(u_char proto, u_short instance,
					       u_char keep, uint32_t size)
{
	struct label_manager_chunk *lmc;
	struct listnode *node;

	/* first check if there's one available */
	for (ALL_LIST_ELEMENTS_RO(lbl_mgr.lc_list, node, lmc)) {
		if (lmc->proto == NO_PROTO && lmc->end - lmc->start + 1 == size) {
			lmc->proto = proto;
			lmc->instance = instance;
			lmc->keep = keep;
			return lmc;
		}
	}
	/* otherwise create a new one */
	lmc = XCALLOC(MTYPE_LM_CHUNK, sizeof(struct label_manager_chunk));
	if (!lmc)
		return NULL;

	if (list_isempty(lbl_mgr.lc_list))
		lmc->start = MPLS_MIN_UNRESERVED_LABEL;
	else
		lmc->start = ((struct label_manager_chunk *)
			      listgetdata(listtail(lbl_mgr.lc_list)))->end + 1;
	if (lmc->start > MPLS_MAX_UNRESERVED_LABEL - size + 1) {
		zlog_err("Reached max labels. Start: %u, size: %u", lmc->start,
			 size);
                XFREE(MTYPE_LM_CHUNK, lmc);
		return NULL;
	}
	lmc->end = lmc->start + size - 1;
	lmc->proto = proto;
	lmc->instance = instance;
	lmc->keep = keep;
	listnode_add(lbl_mgr.lc_list, lmc);

	return lmc;
}

/**
 * Core function, release no longer used label cunks
 *
 * @param proto Daemon protocol of client, to identify the owner
 * @param instance Instance, to identify the owner
 * @param start First label of the chunk
 * @param end Last label of the chunk
 * @return 0 on success, -1 otherwise
 */
int
release_label_chunk(u_char proto, u_short instance, uint32_t start,
		    uint32_t end)
{
	struct listnode *node;
	struct label_manager_chunk *lmc;
	int ret = -1;

	/* check that size matches */
	zlog_debug("Releasing label chunk: %u - %u", start, end);
	/* find chunk and disown */
	for (ALL_LIST_ELEMENTS_RO(lbl_mgr.lc_list, node, lmc)) {
		if (lmc->start != start)
			continue;
		if (lmc->end != end)
			continue;
		if (lmc->proto != proto || lmc->instance != instance) {
			zlog_err("%s: Daemon mismatch!!", __func__);
			continue;
		}
		lmc->proto = NO_PROTO;
		lmc->instance = 0;
		lmc->keep = 0;
		ret = 0;
		break;
	}
	if (ret != 0)
		zlog_err("%s: Label chunk not released!!", __func__);

	return ret;
}

/**
 * Release label chunks from a client.
 *
 * Called on client disconnection or reconnection. It only releases chunks
 * with empty keep value.
 *
 * @param proto Daemon protocol of client, to identify the owner
 * @param instance Instance, to identify the owner
 * @return Number of chunks released
 */
int release_daemon_chunks(u_char proto, u_short instance)
{
	struct listnode *node;
	struct label_manager_chunk *lmc;
	int count = 0;
	int ret;

	for (ALL_LIST_ELEMENTS_RO(lbl_mgr.lc_list, node, lmc)) {
		if (lmc->proto == proto && lmc->instance == instance
		    && lmc->keep == 0) {
			ret =
			    release_label_chunk(lmc->proto, lmc->instance,
						lmc->start, lmc->end);
			if (ret == 0)
				count++;
		}
	}

	zlog_debug("%s: Released %d label chunks", __func__, count);

	return count;
}

void label_manager_close()
{
	list_delete(lbl_mgr.lc_list);
}<|MERGE_RESOLUTION|>--- conflicted
+++ resolved
@@ -193,14 +193,8 @@
 
 	if (zclient_socket_connect(zclient) < 0) {
 		zlog_err("Error connecting synchronous zclient!");
-<<<<<<< HEAD
-		thread_add_timer(zebrad.master, zclient_connect, zclient,
+		thread_add_timer(zebrad.master, lm_zclient_connect, zclient,
 				 CONNECTION_DELAY, &zclient->t_connect);
-=======
-		THREAD_TIMER_ON(zebrad.master, zclient->t_connect,
-						lm_zclient_connect,
-						zclient, CONNECTION_DELAY);
->>>>>>> 05220b6d
 		return -1;
 	}
 
