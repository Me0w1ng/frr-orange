--- conflicted
+++ resolved
@@ -53,11 +53,7 @@
   }
 
   fpm__delete_route__init(msg);
-<<<<<<< HEAD
-  msg->vrf_id = rib_dest_vrf(dest)->vrf->vrf_id;
-=======
   msg->vrf_id = zvrf_id(rib_dest_vrf(dest));
->>>>>>> b3cfe637
 
   qpb_address_family_set(&msg->address_family, rib_dest_af(dest));
 
@@ -163,11 +159,7 @@
 
   fpm__add_route__init(msg);
 
-<<<<<<< HEAD
-  msg->vrf_id = rib_dest_vrf(dest)->vrf->vrf_id;
-=======
   msg->vrf_id = zvrf_id(rib_dest_vrf(dest));
->>>>>>> b3cfe637
 
   qpb_address_family_set (&msg->address_family, rib_dest_af(dest));
 
