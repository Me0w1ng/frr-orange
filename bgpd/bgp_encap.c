--- conflicted
+++ resolved
@@ -630,19 +630,11 @@
        "Neighbor to display information about\n"
        "Display routes learned from neighbor\n")
 {
-<<<<<<< HEAD
   int idx_peer = 5;
-  union sockunion *su;
-  struct peer *peer;
-  
-  su = sockunion_str2su (argv[idx_peer]->arg);
-  if (su == NULL)
-=======
   union sockunion su;
   struct peer *peer;
 
-  if (str2sockunion(argv[0], &su))
->>>>>>> ce01a2ca
+  if (sockunion_str2su (argv[idx_peer]->arg))
     {
       vty_out (vty, "Malformed address: %s%s", argv[idx_peer]->arg, VTY_NEWLINE);
                return CMD_WARNING;
@@ -669,19 +661,11 @@
        "Neighbor to display information about\n"
        "Display routes learned from neighbor\n")
 {
-<<<<<<< HEAD
   int idx_peer = 5;
-  union sockunion *su;
-  struct peer *peer;
-  
-  su = sockunion_str2su (argv[idx_peer]->arg);
-  if (su == NULL)
-=======
   union sockunion su;
   struct peer *peer;
   
-  if (str2sockunion(argv[0], &su))
->>>>>>> ce01a2ca
+  if (str2sockunion(argv[idx_peer]->arg, &su))
     {
       vty_out (vty, "Malformed address: %s%s", argv[idx_peer]->arg, VTY_NEWLINE);
                return CMD_WARNING;
@@ -726,12 +710,7 @@
       return CMD_WARNING;
     }
 
-<<<<<<< HEAD
-  su = sockunion_str2su (argv[idx_peer]->arg);
-  if (su == NULL)
-=======
-  if (str2sockunion(argv[1], &su))
->>>>>>> ce01a2ca
+  if (str2sockunion(argv[idx_peer]->arg, &su))
     {
       vty_out (vty, "Malformed address: %s%s", argv[idx_peer]->arg, VTY_NEWLINE);
                return CMD_WARNING;
@@ -775,12 +754,7 @@
       return CMD_WARNING;
     }
 
-<<<<<<< HEAD
-  su = sockunion_str2su (argv[idx_peer]->arg);
-  if (su == NULL)
-=======
-  if (str2sockunion(argv[1], &su))
->>>>>>> ce01a2ca
+  if (str2sockunion(argv[idx_peer]->arg, &su))
     {
       vty_out (vty, "Malformed address: %s%s", argv[idx_peer]->arg, VTY_NEWLINE);
                return CMD_WARNING;
