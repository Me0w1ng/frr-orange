quagga (0.99.24+cl3u5) RELEASED; urgency=medium

<<<<<<< HEAD
  * Closes: 

 -- dev-support <dev-support@cumulusnetworks.com>  Fri, 28 Oct 2016 20:43:14 -0400
=======
  * Closes: CM-12846 - Resolve Memory leaks in 'show ip bgp neighbor json'
  * Closes: CM-5878  - Display all ospf peers with 'show ip ospf neighbor detail all'
  * Closes: CM-5794  - Add support for IPv6 static to null0
  * Closes: CM-13060 - Reduce JSON memory usage.
  * Closes: CM-10394 - protect 'could not get instance' error messages with debug
  * Closes: CM-11173 - Move netlink error messages undeer a debug
  * Closes: CM-13328 - Fixes route missing in hardware after reboot

 -- dev-support <dev-support@cumulusnetworks.com>  Fri, 11 Nov 2016 22:13:29 -0400
>>>>>>> 71c35aae

quagga (0.99.24+cl3u4) RELEASED; urgency=medium

  * Closes: CM-12687 - Buffer overflow in zebra RA code

 -- dev-support <dev-support@cumulusnetworks.com>  Wed, 31 Aug 2016 12:36:10 -0400

quagga (0.99.24+cl3u3) RELEASED; urgency=medium

  * New Enabled: Merge up-to 0.99.24 code from upstream
  * New Enabled: Additional CLI simplification
  * New Enabled: Various Bug Fixes

 -- dev-support <dev-support@cumulusnetworks.com>  Thu, 04 Aug 2016 08:43:36 -0700

quagga (0.99.23.1-1+cl3u2) RELEASED; urgency=medium

  * New Enabled: VRF - See Documentation for how to use 
  * New Enabled: Improved interface statistics
  * New Enabled: Various vtysh improvements
  * New Enabled: Numerous compile warnings and SA fixes
  * New Enabled: Improved priviledge handlingA
  * New Enabled: Various OSPF CLI fixes
  * New Enabled: Prefix-list Performance Improvements.
  * New Enabled: Allow more than 1k peers in Quagga
       and Performance Improvements
  * New Enabled: Systemd integration
  * New Enabled: Various ISIS fixes
  * New Enabled: BGP MRT improvements
  * New Enabled: Lowered default MRAI timers
  * New Enabled: Lowered default 'timers connect'
  * New Enabled: 'bgp log-neighbor-changes' enabled by default
  * New Enabled: BGP default keepalive to 3s and holdtime to 9s
  * New Enabled: OSPF spf timers are now '0 50 5000' by default
  * New Enabled: BGP hostname is displayed by default
  * New Enabled: BGP 'no-as-set' is the default for 
       'bgp as-path multipath-relax"
  * New Enabled: RA is on by default if using 5549 on an interface
  * New Enabled: peer-group restrictions relaxed, update-groups determine
       outbund policy anyway
  * New Enabled: BGP enabled 'maximum-paths 64' by default
  * New Enabled: OSPF "log-adjacency-changes" on by default
  * New Enabled: Zebra: Add IPv6 protocol filtering support
  *    and setting src of IPv6 routes.
  * New Enabled: BGP and OSPF JSON commands added.
  * New Enabled: BGP Enable multiple instances support by default
  * New Enabled: 'banner motd file' command
  * New Enabled: Remove bad default passwords from default conf
  * New Enabled: BGP addpath TX
  * New Enabled: Simplified configuration for BGP Unnumbered

  * New Deprecated: Remove unused 'show memory XXX' functionality
  * New Deprecated: Remove babel protocol

  * Closes: CM-10435 Addition on hidden command
        "bfd multihop/singlehop" and "ptm-enable" per interface command
  * Closes: CM-9974  Get route counts right for show ip route summary
  * Closes: CM-9786  BGP memory leak in peer hostname
  * Closes: CM-9340  BGP: Ensure correct sequence of processing at exit
  * Closes: CM-9270  ripd: Fix crash when a default route is passed to rip 
  * Closes: CM-9255  BGPD crash around bgp_config_write ()  
  * Closes: CM-9134  ospf6d: Fix for crash when non area 0 network
       entered first
  * Closes: CM-8934  OSPFv3: Check area before scheduling SPF 
  * Closes: CM-8514  zebra: Crash upon disabling a link
  * Closes: CM-8295  BGP crash in group_announce_route_walkcb
  * Closes: CM-8191  BGP: crash in update_subgroup_merge()
  * Closes: CM-8015  lib: Memory reporting fails over 2GB
  * Closes: CM-7926  BGP: crash from not NULLing freed pointers

 -- dev-support <dev-support@cumulusnetworks.com>  Wed, 04 May 2016 16:22:52 -0700

quagga (0.99.23.1-1) unstable; urgency=medium

  * New upstream release
  * Added .png figures for info files to quagga-doc package.
  * Changed dependency from iproute to iproute2 (thanks to Andreas
    Henriksson). Closes: #753736
  * Added texlive-fonts-recommended to build-depends to get ecrm1095 font
    (thanks to Christoph Biedl). Closes: #651545

 -- Christian Brunotte <ch@debian.org>  Tue, 30 Sep 2014 00:20:12 +0200

quagga (0.99.23-1) unstable; urgency=low

  * New upstream release
  * Removed debian/patches/readline-6.3.diff which was already in upstream.

 -- Christian Hammers <ch@debian.org>  Tue, 08 Jul 2014 09:15:48 +0200

quagga (0.99.22.4-4) unstable; urgency=medium

  * Fix build failure with readline-6.3 (thanks to Matthias Klose).
    Closes: #741774

 -- Christian Hammers <ch@debian.org>  Sun, 23 Mar 2014 15:28:42 +0100

quagga (0.99.22.4-3) unstable; urgency=low

  * Added status to init script (thanks to Peter J. Holzer). Closes: #730625 
  * Init script now sources /lib/lsb/init-functions.
  * Switched from hardening-wrapper to dpkg-buildflags. 

 -- Christian Hammers <ch@debian.org>  Wed, 01 Jan 2014 19:12:01 +0100

quagga (0.99.22.4-2) unstable; urgency=low

  * Fixed typo in package description (thanks to Davide Prina). 
    Closes: #625860
  * Added Italian Debconf translation (thanks to Beatrice Torracca)
    Closes: #729798

 -- Christian Hammers <ch@debian.org>  Tue, 26 Nov 2013 00:47:11 +0100

quagga (0.99.22.4-1) unstable; urgency=high

  * SECURITY:
    "ospfd: CVE-2013-2236, stack overrun in apiserver

    the OSPF API-server (exporting the LSDB and allowing announcement of
    Opaque-LSAs) writes past the end of fixed on-stack buffers.  This leads
    to an exploitable stack overflow.
 
    For this condition to occur, the following two conditions must be true:
    - Quagga is configured with --enable-opaque-lsa
    - ospfd is started with the "-a" command line option
    
    If either of these does not hold, the relevant code is not executed and
    the issue does not get triggered."
    Closes: #726724
   
  * New upstream release
    - ospfd: protect vs. VU#229804 (malformed Router-LSA)
      (Quagga is said to be non-vulnerable but still adds some protection)

 -- Christian Hammers <ch@debian.org>  Thu, 24 Oct 2013 22:58:37 +0200

quagga (0.99.22.1-2) unstable; urgency=low

  * Added autopkgtests (thanks to Yolanda Robla). Closes: #710147 
  * Added "status" command to init script (thanks to James Andrewartha).
    Closes: #690013
  * Added "libsnmp-dev" to Build-Deps. There not needed for the official
    builds but for people who compile Quagga themselves to activate the
    SNMP feature (which for licence reasons cannot be done by Debian).
    Thanks to Ben Winslow). Closes: #694852
  * Changed watchquagga_options to an array so that quotes can finally
    be used as expected. Closes: #681088 
  * Fixed bug that prevented restarting only the watchquagga daemon
    (thanks to Harald Kappe). Closes: #687124

 -- Christian Hammers <ch@debian.org>  Sat, 27 Jul 2013 16:06:25 +0200

quagga (0.99.22.1-1) unstable; urgency=low

  * New upstream release
    - ospfd restore nexthop IP for p2p interfaces
    - ospfd: fix LSA initialization for build without opaque LSA
    - ripd: correctly redistribute ifindex routes (BZ#664)
    - bgpd: fix lost passwords of grouped neighbors
  * Removed 91_ld_as_needed.diff as it was found in the upstream source.

 -- Christian Hammers <ch@debian.org>  Mon, 22 Apr 2013 22:21:20 +0200

quagga (0.99.22-1) unstable; urgency=low

  * New upstream release. 
    - [bgpd] The semantics of default-originate route-map have changed.
      The route-map is now used to advertise the default route conditionally.
      The old behaviour which allowed to set attributes on the originated
      default route is no longer supported.
    - [bgpd] this version of bgpd implements draft-idr-error-handling.  This was
      added in 0.99.21 and may not be desirable.  If you need a version
      without this behaviour, please use 0.99.20.1.  There will be a
      runtime configuration switch for this in future versions.
    - [isisd] is in "beta" state.
    - [ospf6d] is in "alpha/experimental" state
    - More changes are documented in the upstream changelog!
  * debian/watch: Adjusted to new savannah.gnu.org site, thanks to Bart 
    Martens.
  * debian/patches/99_CVE-2012-1820_bgp_capability_orf.diff removed as its
    in the changelog.
  * debian/patches/99_distribute_list.diff removed as its in the changelog.
  * debian/patches/10_doc__Makefiles__makeinfo-force.diff removed as it
    was just for Debian woody.

 -- Christian Hammers <ch@debian.org>  Thu, 14 Feb 2013 00:22:00 +0100

quagga (0.99.21-4) unstable; urgency=medium

  * Fixed regression bug that caused OSPF "distribute-list" statements to be
    silently ignored. The patch has already been applied upstream but there
    has been no new Quagga release since then.
    Thanks to Hans van Kranenburg for reporting. Closes: #697240

 -- Christian Hammers <ch@debian.org>  Sun, 06 Jan 2013 15:50:32 +0100

quagga (0.99.21-3) unstable; urgency=high

  * SECURITY:
    CVE-2012-1820 - Quagga contained a bug in BGP OPEN message handling.
    A denial-of-service condition could be caused by an attacker controlling
    one of the pre-configured BGP peers. In most cases this means, that the
    attack must be originated from an adjacent network. Closes: #676510

 -- Christian Hammers <ch@debian.org>  Fri, 08 Jun 2012 01:15:32 +0200

quagga (0.99.21-2) unstable; urgency=low

  * Renamed babeld.8 to quagga-babeld.8 as it conflicted with the
    original mapage of the babeld package which users might want to
    install in parallel as it is slightly more capable. Closes: #671916

 -- Christian Hammers <ch@debian.org>  Thu, 10 May 2012 07:53:01 +0200

quagga (0.99.21-1) unstable; urgency=low

  * New upstream release
    - [bgpd] BGP multipath support has been merged
    - [bgpd] SAFI (Multicast topology) support has been extended to propagate
      the topology to zebra.
    - [bgpd] AS path limit functionality has been removed
    - [babeld] a new routing daemon implementing the BABEL ad-hoc mesh routing
      protocol has been merged.
    - [isisd] a major overhaul has been picked up. Please note that isisd is
      STILL NOT SUITABLE FOR PRODUCTION USE. 
    - a lot of bugs have been fixed
  * Added watchquagga daemon.
  * Added DEP-3 conforming patch comments.

 -- Christian Hammers <ch@debian.org>  Sun, 06 May 2012 15:33:33 +0200

quagga (0.99.20.1-1) unstable; urgency=high

  * SECURITY:
    CVE-2012-0249 - Quagga ospfd DoS on malformed LS-Update packet
    CVE-2012-0250 - Quagga ospfd DoS on malformed Network-LSA data
    CVE-2012-0255 - Quagga bgpd DoS on malformed OPEN message
  * New upstream release. Closes: #664033

 -- Christian Hammers <ch@debian.org>  Fri, 16 Mar 2012 22:14:05 +0100

quagga (0.99.20-4) unstable; urgency=low

  * Switch to dpkg-source 3.0 (quilt) format.
  * Switch to changelog-format-1.0.

 -- Christian Hammers <ch@debian.org>  Sat, 25 Feb 2012 18:52:06 +0100

quagga (0.99.20-3) unstable; urgency=low

  * Added --sysconfdir back to the configure options (thanks to Sven-Haegar
    Koch). Closes: #645649

 -- Christian Hammers <ch@debian.org>  Tue, 18 Oct 2011 00:24:37 +0200

quagga (0.99.20-2) unstable; urgency=low

  * Bumped standards version to 0.9.2.
  * Migrated to "dh" build system.
  * Added quagga-dbg package. 

 -- Christian Hammers <ch@debian.org>  Fri, 14 Oct 2011 23:59:26 +0200

quagga (0.99.20-1) unstable; urgency=low

  * New upstream release:
    "The primary focus of this release is a fix of SEGV regression in ospfd,
     which was introduced in 0.99.19. It also features a series of minor 
     improvements, including better RFC compliance in bgpd, better support
     of FreeBSD and some enhancements to isisd."
  * Fixes off-by-one bug (removed 20_ospf6_area_argv.dpatch). Closes: #519488

 -- Christian Hammers <ch@debian.org>  Fri, 30 Sep 2011 00:59:24 +0200

quagga (0.99.19-1) unstable; urgency=high

  * SECURITY:
    "This release provides security fixes, which address assorted
     vulnerabilities in bgpd, ospfd and ospf6d (CVE-2011-3323,
     CVE-2011-3324, CVE-2011-3325, CVE-2011-3326 and CVE-2011-3327).
  * New upstream release.
  * Removed incorporated debian/patches/92_opaque_lsa_enable.dpatch.
  * Removed incorporated debian/patches/93_opaque_lsa_fix.dpatch.
  * Removed obsolete debian/README.Debian.Woody and README.Debian.MD5.

 -- Christian Hammers <ch@debian.org>  Tue, 27 Sep 2011 00:16:27 +0200

quagga (0.99.18-1) unstable; urgency=low

  * SECURITY:
    "This release fixes 2 denial of services in bgpd, which can be remotely
    triggered by malformed AS-Pathlimit or Extended-Community attributes.
    These issues have been assigned CVE-2010-1674 and CVE-2010-1675. 
    Support for AS-Pathlimit has been removed with this release."
  * Added Brazilian Portuguese debconf translation. Closes: #617735
  * Changed section for quagga-doc from "doc" to "net".
  * Added patch to fix FTBFS with latest GCC. Closes: #614459

 -- Christian Hammers <ch@debian.org>  Tue, 22 Mar 2011 23:13:34 +0100

quagga (0.99.17-4) unstable; urgency=low

  * Added comment to init script (thanks to Marc Haber). Closes: #599524 

 -- Christian Hammers <ch@debian.org>  Thu, 13 Jan 2011 23:53:29 +0100

quagga (0.99.17-3) unstable; urgency=low

  * Fix FTBFS with ld --as-needed (thanks to Matthias Klose at Ubuntu).
    Closes: #609555

 -- Christian Hammers <ch@debian.org>  Thu, 13 Jan 2011 23:27:06 +0100

quagga (0.99.17-2) unstable; urgency=low

  * Added Danisch Debconf translation (thanks to Joe Dalton). Closes: #596259 

 -- Christian Hammers <ch@debian.org>  Sat, 18 Sep 2010 12:20:07 +0200

quagga (0.99.17-1) unstable; urgency=high

  * SECURITY:
    "This release provides two important bugfixes, which address remote crash
    possibility in bgpd discovered by CROSS team.":
    1. Stack buffer overflow by processing certain Route-Refresh messages
       CVE-2010-2948
    2. DoS (crash) while processing certain BGP update AS path messages
       CVE-2010-2949
    Closes: #594262

 -- Christian Hammers <ch@debian.org>  Wed, 25 Aug 2010 00:52:48 +0200

quagga (0.99.16-1) unstable; urgency=low

  * New upstream release. Closes: #574527 
  * Added chrpath to debian/rules to fix rpath problems that lintian spottet.

 -- Christian Hammers <ch@debian.org>  Sun, 21 Mar 2010 17:05:40 +0100

quagga (0.99.15-2) unstable; urgency=low

  * Applied patch for off-by-one bug in ospf6d that caused a segmentation
    fault when using the "area a.b.c.d filter-list prefix" command (thanks
    to Steinar H. Gunderson). Closes: 519488

 -- Christian Hammers <ch@debian.org>  Sun, 14 Feb 2010 20:02:03 +0100

quagga (0.99.15-1) unstable; urgency=low

  * New upstream release
    "This fixes some annoying little ospfd and ospf6d regressions, which made
    0.99.14 a bit of a problem release (...) This release still contains a 
    regression in the "no ip address ..." command, at least on Linux. 
    See bug #486, which contains a workaround patch. This release should be 
    considered a 1.0.0 release candidate. Please test this release as widely
    as possible."
  * Fixed wrong port number in zebra.8 (thanks to Thijs Kinkhorst). 
    Closes: #517860
  * Added Russian Debconf tanslation (thanks to Yuri Kozlov). 
    Closes: #539464
  * Removed so-version in build-dep to libreadline-dev on request of 
    Matthias Klose.
  * Added README.source with reference to dpatch as suggested by lintian.
  * Bumped standards versionto 3.8.3.

 -- Christian Hammers <ch@debian.org>  Sun, 13 Sep 2009 18:12:06 +0200

quagga (0.99.14-1) unstable; urgency=low

  * New upstream release
    "This release contains a regression fix for ospf6d, various small fixes
    and some hopefully very significant bgpd stability fixes.
    This release should be considered a 1.0.0 release candidate. Please test
    this release as widely as possible."
  * Fixes bug with premature LSA aging in ospf6d. Closes: #535030
  * Fixes section number in zebra.8 manpage. Closes: #517860

 -- Christian Hammers <ch@debian.org>  Sat, 25 Jul 2009 00:40:38 +0200

quagga (0.99.13-2) unstable; urgency=low

  * Added Japanese Debconf translation (thanks to Hideki Yamane). 
    Closes: #510714 
  * When checking for obsoleted config options in preinst, print filename
    where it occures (thanks to Michael Bussmann). Closes: #339489

 -- Christian Hammers <ch@debian.org>  Sun, 19 Jul 2009 17:13:23 +0200

quagga (0.99.13-1) unstable; urgency=low

  * New upstream release
    "This release is contains a number of small fixes, for potentially
    irritating issues, as well as small enhancements to vtysh and support
    for linking to PCRE (a much faster regex library)."
  * Added build-dep to gawk as configure required it for memtypes.awk
  * Replaced build-dep to gs-gpl with ghostscript as requested by lintian
  * Minor changes to copyright and control files to make lintian happy.

 -- Christian Hammers <ch@debian.org>  Wed, 24 Jun 2009 17:53:28 +0200

quagga (0.99.12-1) unstable; urgency=high

  * New upstream release
    "This release fixes an urgent bug in bgpd where it could hit an assert
    if it received a long AS_PATH with a 4-byte ASN." Noteworthy bugfixes:
    + [bgpd] Fix bgp ipv4/ipv6 accept handling
    + [bgpd] AS4 bugfix by Chris Caputo 
    + [bgpd] Allow accepted peers to progress even if realpeer is in Connect
    + [ospfd] Switch Fletcher checksum back to old ospfd version

 -- Christian Hammers <ch@debian.org>  Mon, 22 Jun 2009 00:16:33 +0200

quagga (0.99.11-1) unstable; urgency=low

  * New upstream release
    "Most regressions in 0.99 over 0.98 are now believed to be fixed. This
    release should be considered a release-candidate for a new stable series."
    + bgpd: Preliminary UI and Linux-IPv4 support for TCP-MD5 merged
    + zebra: ignore dead routes in RIB update
    + [ospfd] Default route needs to be refreshed after neighbour state change
    + [zebra:netlink] Set proto/scope on all route update messages
  * Removed debian/patches/20_*bgp*md5*.dpatch due to upstream support.

 -- Christian Hammers <ch@debian.org>  Thu, 09 Oct 2008 22:56:38 +0200

quagga (0.99.10-1) unstable; urgency=medium

  * New upstream release
    + bgpd: 4-Byte AS Number support
    + Sessions were incorrectly reset if a partial AS-Pathlimit attribute
      was received.
    + Advertisement of Multi-Protocol prefixes (i.e. non-IPv4) had been 
      broken in the 0.99.9 release. Closes: #467656

 -- Christian Hammers <ch@debian.org>  Tue, 08 Jul 2008 23:32:42 +0200

quagga (0.99.9-6) unstable; urgency=low

  * Fixed FTBFS by adding a build-dep to libpcre3-dev (thanks to  Luk Claes).
    Closes: #469891

 -- Christian Hammers <ch@debian.org>  Sat, 12 Apr 2008 12:53:51 +0200

quagga (0.99.9-5) unstable; urgency=low

  * C.J. Adams-Collier and Paul Jakma suggested to build against libpcre3
    which is supposed to be faster.

 -- Christian Hammers <ch@debian.org>  Sun, 02 Mar 2008 13:19:42 +0100

quagga (0.99.9-4) unstable; urgency=low

  * Added hardening-wrapper to the build-deps (thanks to Moritz Muehlenhoff).

 -- Christian Hammers <ch@debian.org>  Tue, 29 Jan 2008 22:33:56 +0100

quagga (0.99.9-3) unstable; urgency=low

  * Replaced the BGP patch by a new one so that the package builds again
    with kernels above 2.6.21!
  * debian/control:
    + Moved quagga-doc to section doc to make lintian happy.
  * Added Spanish debconf translation (thanks to Carlos Galisteo de Cabo).
    Closes: #428574
  * debian/control: (thanks to Marco Rodrigues)
    + Bump Standards-Version to 3.7.3 (no changes needed).
    + Add Homepage field. 

 -- Christian Hammers <ch@debian.org>  Mon, 28 Jan 2008 22:29:18 +0100

quagga (0.99.9-2.1) unstable; urgency=low

  * Non-maintainer upload.
  * debian/rules: fixed bashisms. (Closes: #459122)

 -- Miguel Angel Ruiz Manzano <debianized@gmail.com>  Tue, 22 Jan 2008 14:37:21 -0300

quagga (0.99.9-2) unstable; urgency=low

  * Added CVE id for the security bug to the last changelog entry.
    Closes: 442133

 -- Christian Hammers <ch@debian.org>  Tue, 25 Sep 2007 22:01:31 +0200

quagga (0.99.9-1) unstable; urgency=high

  * SECURITY:
    "This release fixes two potential DoS conditions in bgpd, reported by Mu
    Security, where a bgpd could be crashed if a peer sent a malformed OPEN
    message or a malformed COMMUNITY attribute. Only configured peers can do
    this, hence we consider these issues to be very low impact." CVE-2007-4826

 -- Christian Hammers <ch@debian.org>  Wed, 12 Sep 2007 21:12:41 +0200

quagga (0.99.8-1) unstable; urgency=low

  * New upstream version. 

 -- Christian Hammers <ch@debian.org>  Fri, 17 Aug 2007 00:07:04 +0200

quagga (0.99.7-3) unstable; urgency=medium

  * Applied patch for FTBFS with linux-libc-dev (thanks to Andrew J. Schorr
    and Lucas Nussbaum). Closes: #429003

 -- Christian Hammers <ch@debian.org>  Fri, 22 Jun 2007 21:34:55 +0200

quagga (0.99.7-2) unstable; urgency=low

  * Added Florian Weimar as co-maintainer. Closes: 421977
  * Added Dutch debconf translation (thanks to Bart Cornelis).
    Closes: #420932
  * Added Portuguese debconf translation (thanks to Rui Branco).
    Closes: #421185
  * Improved package description (thanks to Reuben Thomas).
    Closes: #418933
  * Added CVE Id to 0.99.6-5 changelog entry.

 -- Christian Hammers <ch@debian.org>  Wed, 02 May 2007 20:27:12 +0200

quagga (0.99.7-1) unstable; urgency=low

  * New upstream release. Closes: #421553 

 -- Christian Hammers <ch@debian.org>  Mon, 30 Apr 2007 14:22:34 +0200

quagga (0.99.6-6) unstable; urgency=medium

  * Fixes FTBFS with tetex-live. Closes: #420468

 -- Christian Hammers <ch@debian.org>  Mon, 23 Apr 2007 21:34:13 +0200

quagga (0.99.6-5) unstable; urgency=high

  * SECURITY:
    The bgpd daemon was vulnerable to a Denial-of-Service. Configured peers
    could cause a Quagga bgpd to, typically, assert() and abort. The DoS 
    could be triggered by peers by sending an UPDATE message with a crafted,
    malformed Multi-Protocol reachable/unreachable NLRI attribute.
    This is CVE-2007-1995 and Quagga Bug#354. Closes: #418323

 -- Christian Hammers <ch@debian.org>  Thu, 12 Apr 2007 23:21:58 +0200

quagga (0.99.6-4) unstable; urgency=low

  * Improved note in README.Debian for SNMP self-builders (thanks to Matthias 
    Wamser). Closes: #414788 

 -- Christian Hammers <ch@debian.org>  Wed, 14 Mar 2007 02:18:57 +0100

quagga (0.99.6-3) unstable; urgency=low

  * Updated German Debconf translation (thanks to Matthias Julius).
    Closes: #409327

 -- Christian Hammers <ch@debian.org>  Sat, 10 Feb 2007 15:06:16 +0100

quagga (0.99.6-2) unstable; urgency=low

  * Updated config.guess/config.sub as suggested by lintian.
  * Corrected README.Debian text regarding the WANT_SNMP flag.

 -- Christian Hammers <ch@debian.org>  Sun, 17 Dec 2006 01:45:37 +0100

quagga (0.99.6-1) unstable; urgency=low

  * New upstream release. Closes: #402361

 -- Christian Hammers <ch@debian.org>  Mon, 11 Dec 2006 00:28:09 +0100

quagga (0.99.5-5) unstable; urgency=high

  * Changed Depends on adduser to Pre-Depends to avoid uninstallability
    in certain cases (thanks to Steve Langasek, Lucas Nussbaum). 
    Closes: #398562

 -- Christian Hammers <ch@debian.org>  Wed, 15 Nov 2006 17:46:34 +0100

quagga (0.99.5-4) unstable; urgency=low

  * Added default PAM file and some explanations regarding PAM authentication
    of vtysh which could prevent the start at boot-time when used wrong. 
    Now PAM permits anybody to access the vtysh tool (a malicious user could
    build his own vtysh without PAM anyway) and the access is controled by
    the read/write permissions of the vtysh socket which are only granted to
    users belonging to the quaggavty group (thanks to Wakko Warner).
    Closes: #389496
  * Added "case" to prerm script so that the Debconf question is not called a
    second time in e.g. "new-prerm abort-upgrade" after being NACKed in the
    old-prerm.

 -- Christian Hammers <ch@debian.org>  Fri,  3 Nov 2006 01:22:15 +0100

quagga (0.99.5-3) unstable; urgency=medium

  * Backport CVS fix for an OSPF DD Exchange regression (thanks to Matt
    Brown). Closes: #391040

 -- Christian Hammers <ch@debian.org>  Wed, 25 Oct 2006 19:47:11 +0200

quagga (0.99.5-2) unstable; urgency=medium

  * Added LSB info section to initscript. 
  * Removed unnecessary depends to libncurses5 to make checklib happy.
    The one to libcap should remain though as it is just temporarily
    unused.

 -- Christian Hammers <ch@debian.org>  Thu, 21 Sep 2006 00:04:07 +0200

quagga (0.99.5-1) unstable; urgency=low

  * New upstream release. Closes: #38704
  * Upstream fixes ospfd documentary inconsistency. Closes: #347897
  * Changed debconf question in prerm to "high" (thanks to Rafal Pietrak).

 -- Christian Hammers <ch@debian.org>  Mon, 11 Sep 2006 23:43:42 +0200

quagga (0.99.4-4) unstable; urgency=low

  * Recreate /var/run if not present because /var is e.g. on a tmpfs
    filesystem (thanks to Martin Pitt). Closes: #376142
  * Removed nonexistant option from ospfd.8 manpage (thanks to
    David Medberry). Closes: 378274

 -- Christian Hammers <ch@debian.org>  Sat, 15 Jul 2006 20:22:12 +0200

quagga (0.99.4-3) unstable; urgency=low

  * Removed invalid semicolon from rules file (thanks to Philippe Gramoulle).

 -- Christian Hammers <ch@debian.org>  Tue, 27 Jun 2006 23:36:07 +0200

quagga (0.99.4-2) unstable; urgency=high

  * Set urgency to high as 0.99.4-1 fixes a security problem!
  * Fixed building of the info file.

 -- Christian Hammers <ch@debian.org>  Sun, 14 May 2006 23:04:28 +0200

quagga (0.99.4-1) unstable; urgency=low

  * New upstream release to fix a security problem in the telnet interface
    of the BGP daemon which could be used for DoS attacks (CVE-2006-2276).
    Closes: 366980

 -- Christian Hammers <ch@debian.org>  Sat, 13 May 2006 19:54:40 +0200

quagga (0.99.3-3) unstable; urgency=low

  * Added CVE numbers for the security patch in 0.99.3-2. 

 -- Christian Hammers <ch@debian.org>  Sat,  6 May 2006 17:14:22 +0200

quagga (0.99.3-2) unstable; urgency=high

  * SECURITY:
    Added security bugfix patch from upstream BTS for security problem
    that could lead to injected routes when using RIPv1.
    CVE-2006-2223 - missing configuration to disable RIPv1 or require
                    plaintext or MD5 authentication
    CVE-2006-2224 - lack of enforcement of RIPv2 authentication requirements
    Closes: #365940 
  * First amd64 upload.

 -- Christian Hammers <ch@debian.org>  Thu,  4 May 2006 00:22:09 +0200

quagga (0.99.3-1) unstable; urgency=low

  * New upstream release

 -- Christian Hammers <ch@debian.org>  Wed, 25 Jan 2006 13:37:27 +0100

quagga (0.99.2-1) unstable; urgency=low

  * New upstream release
    Closes: #330248, #175553

 -- Christian Hammers <ch@debian.org>  Wed, 16 Nov 2005 00:25:52 +0100

quagga (0.99.1-7) unstable; urgency=low

  * Changed debian/rules check for mounted /proc directory to check
    for /proc/1 as not all systems (e.g. 2.6 arm kernels) have
    /proc/kcore which is a optional feature only (thanks to Lennert
    Buytenhek). Closes: #335695
  * Added Swedish Debconf translation (thanks to Daniel Nylander).
    Closes: #331367

 -- Christian Hammers <ch@debian.org>  Thu, 27 Oct 2005 20:53:19 +0200

quagga (0.99.1-6) unstable; urgency=low

  * Fixed debconf dependency as requested by Joey Hess. 

 -- Christian Hammers <ch@debian.org>  Mon, 26 Sep 2005 20:47:35 +0200

quagga (0.99.1-5) unstable; urgency=low

  * Rebuild with libreadline5-dev as build-dep as requested by
    Matthias Klose. Closes: #326306
  * Made initscript more fault tolerant against missing lines in
    /etc/quagga/daemons (thanks to Ralf Hildebrandt). Closes: #323774
  * Added dependency to adduser.

 -- Christian Hammers <ch@debian.org>  Tue, 13 Sep 2005 21:42:17 +0200

quagga (0.99.1-4) unstable; urgency=low

  * Added French Debconf translation (thanks to Mohammed Adnene Trojette).
    Closes: #319324
  * Added Czech Debconf translation (thanks to Miroslav Kure).
    Closes: #318127

 -- Christian Hammers <ch@debian.org>  Sun, 31 Jul 2005 04:19:41 +0200

quagga (0.99.1-3) unstable; urgency=low

  * A Debconf question now asks the admin before upgrading if the daemon
    should really be stopped as this could lead to the loss of network
    connectivity or BGP flaps (thanks to Michael Horn and Achilleas Kotsis).
    Also added a hint about setting Quagga "on hold" to README.Debian.
    Closes: #315467
  * Added patch to build on Linux/ARM.

 -- Christian Hammers <ch@debian.org>  Sun, 10 Jul 2005 22:19:38 +0200

quagga (0.99.1-2) unstable; urgency=low

  * Fixed SNMP enabled command in debian/rules (thanks to Christoph Kluenter).
    Closes: #306840

 -- Christian Hammers <ch@debian.org>  Sat,  4 Jun 2005 14:04:01 +0200

quagga (0.99.1-1) unstable; urgency=low

  * New upstream version. Among others:
    - BGP graceful restart and "match ip route-source" added
    - support for interface renaming
    - improved threading for better responsivness under load
  * Switched to dpatch to make diffs cleaner.
  * Made autoreconf unnecessary.
  * Replaced quagga.dvi and quagga.ps by quagga.pdf in quagga-doc.
    (the PostScript would have needed Makefile corrections and PDF
    is more preferable anyway)
  * Added isisd to the list of daemons in /etc/init.d/quagga (thanks
    to Ernesto Elbe).
  * Added hint for "netlink-listen: overrun" messages (thanks to
    Hasso Tepper).
  * Added preinst check that bails out if old smux options are in use
    as Quagga would not start up else anyway (thanks to Bjorn Mork).
    Closes: #308320

 -- Christian Hammers <ch@debian.org>  Fri, 13 May 2005 01:18:24 +0200

quagga (0.98.3-7) unstable; urgency=high

  * Removed SNMP support as linking against NetSNMP introduced a dependency
    to OpenSSL which is not compatible to the GPL which governs this
    application (thanks to Faidon Liambotis). See README.Debian for more
    information. Closes: #306840
  * Changed listening address of ospf6d and ripngd from 127.0.0.1 to "::1".
  * Added build-dep to groff to let drafz-zebra-00.txt build correctly.

 -- Christian Hammers <ch@debian.org>  Wed,  4 May 2005 20:08:14 +0200

quagga (0.98.3-6) testing-proposed-updates; urgency=high

  * Removed "Recommends kernel-image-2.4" as aptitude then
    installes a kernel-image for an arbitrary architecture as long
    as it fullfill that recommendation which can obviously fatal
    at the next reboot :) Also it is a violation of the policy
    which mandates a reference to real packages (thanks to Holger Levsen).
    Closes: #307281

 -- Christian Hammers <ch@debian.org>  Tue,  3 May 2005 22:53:39 +0200

quagga (0.98.3-5) unstable; urgency=high

  * The patch which tried to remove the OpenSSL dependency, which is
    not only unneccessary but also a violation of the licence and thus RC,
    stopped working a while ago, since autoreconf is no longer run before
    building the binaries. So now ./configure is patched directly (thanks
    to Faidon Liambotis for reporting). Closes: #306840
  * Raised Debhelper compatibility level from 3 to 4. Nothing changed.
  * Added build-dep to texinfo (>= 4.7) to ease work for www.backports.org.

 -- Christian Hammers <ch@debian.org>  Fri, 29 Apr 2005 02:31:03 +0200

quagga (0.98.3-4) unstable; urgency=low

  * Removed Debconf upgrade note as it was considered a Debconf abuse
    and apart from that so obvious that it was not even worth to be
    put into NEWS.Debian (thanks to Steve Langasek). Closes: #306384

 -- Christian Hammers <ch@debian.org>  Wed, 27 Apr 2005 00:10:24 +0200

quagga (0.98.3-3) unstable; urgency=medium

  * Adding the debconf module due to a lintian suggestion is a very
    bad idea if no db_stop is called as the script hangs then (thanks
    to Tore Anderson for reporting). Closes: #306324

 -- Christian Hammers <ch@debian.org>  Mon, 25 Apr 2005 21:55:58 +0200

quagga (0.98.3-2) unstable; urgency=low

  * Added debconf confmodule to postinst as lintian suggested.

 -- Christian Hammers <ch@debian.org>  Sun, 24 Apr 2005 13:16:00 +0200

quagga (0.98.3-1) unstable; urgency=low

  * New upstream release. 
    Mmost notably fixes last regression in bgpd (reannounce of prefixes
    with changed attributes works again), race condition in netlink
    handling while using IPv6, MTU changes handling in ospfd and several
    crashes in ospfd, bgpd and ospf6d.

 -- Christian Hammers <ch@debian.org>  Mon,  4 Apr 2005 12:51:24 +0200

quagga (0.98.2-2) unstable; urgency=low

  * Added patch to let Quagga compile with gcc-4.0 (thanks to
    Andreas Jochens). Closes: #300949

 -- Christian Hammers <ch@debian.org>  Fri, 25 Mar 2005 19:33:30 +0100

quagga (0.98.2-1) unstable; urgency=medium

  * Quoting the upstream announcement:
    The 0.98.1 release unfortunately was a brown paper bag release with
    respect to ospfd. [...] 0.98.2 has been released, with one crucial change 
    to fix the unfortunate mistake in 0.98.1, which caused problems if 
    ospfd became DR.  
  * Note: the upstream tarball had a strange problem, apparently redhat.spec
    was twice in it? At least debuild gave a strange error message so I
    unpacked it by hand. No changes were made to the .orig.tar.gz!

 -- Christian Hammers <ch@debian.org>  Fri,  4 Feb 2005 01:31:36 +0100

quagga (0.98.1-1) unstable; urgency=medium

  * New upstream version
    "fixing a fatal OSPF + MD5 auth regression, and a non-fatal high-load
     regression in bgpd which were present in the 0.98.0 release."
  * Upstream version fixes bug in ospfd that could lead to crash when OSPF
    packages had a MTU > 1500. Closes: #290566
  * Added notice regarding capability kernel support to README.Debian
    (thanks to Florian Weimer). Closes: #291509
  * Changed permission setting in postinst script (thanks to Bastian Blank).
    Closes: #292690

 -- Christian Hammers <ch@debian.org>  Tue,  1 Feb 2005 02:01:27 +0100

quagga (0.98.0-3) unstable; urgency=low

  * Fixed problem in init script. Closes: #290317 
  * Removed obsolete "smux peer enable" patch.

 -- Christian Hammers <ch@debian.org>  Fri, 14 Jan 2005 17:37:27 +0100

quagga (0.98.0-2) unstable; urgency=low

  * Updated broken TCP MD5 patch for BGP (thanks to John P. Looney
    for telling me).

 -- Christian Hammers <ch@debian.org>  Thu, 13 Jan 2005 02:03:54 +0100

quagga (0.98.0-1) unstable; urgency=low

  * New upstream release
  * Added kernel-image-2.6 as alternative to 2.4 to the recommends
    (thanks to Faidon Liambotis). Closes: #289530

 -- Christian Hammers <ch@debian.org>  Mon, 10 Jan 2005 19:36:17 +0100

quagga (0.97.5-1) unstable; urgency=low

  * New upstream version. 
  * Added Czech debconf translation (thanks to Miroslav Kure).
    Closes: #287293
  * Added Brazilian debconf translation (thanks to Andre Luis Lopes).
    Closes: #279352

 -- Christian Hammers <ch@debian.org>  Wed,  5 Jan 2005 23:49:57 +0100

quagga (0.97.4-2) unstable; urgency=low

  * Fixed quagga.info build problem. 

 -- Christian Hammers <ch@debian.org>  Wed,  5 Jan 2005 22:38:01 +0100

quagga (0.97.4-1) unstable; urgency=low

  * New upstream release.

 -- Christian Hammers <ch@debian.org>  Tue,  4 Jan 2005 01:45:22 +0100

quagga (0.97.3-2) unstable; urgency=low

  * Included isisd in the daemon list.
  * Wrote an isisd manpage.
  * It is now ensured that zebra is always the last daemon to be stopped.
  * (Thanks to Hasso Tepper for mailing me a long list of suggestions
    which lead to this release)

 -- Christian Hammers <ch@debian.org>  Sat, 18 Dec 2004 13:14:55 +0100

quagga (0.97.3-1) unstable; urgency=medium

  * New upstream version.
    - Fixes important OSPF bug.
  * Added ht-20040911-smux.patch regarding Quagga bug #112.
  * Updated ht-20041109-0.97.3-bgp-md5.patch for BGP with TCP MD5
    (thanks to Matthias Wamser).

 -- Christian Hammers <ch@debian.org>  Tue,  9 Nov 2004 17:45:26 +0100

quagga (0.97.2-4) unstable; urgency=low

  * Added Portuguese debconf translation (thanks to Andre Luis Lopes).
    Closes: #279352
  * Disabled ospfapi server by default on recommendation of Paul Jakma. 

 -- Christian Hammers <ch@debian.org>  Sun,  7 Nov 2004 15:07:05 +0100

quagga (0.97.2-3) unstable; urgency=low

  * Added Andrew Schorrs VTY Buffer patch from the [quagga-dev 1729].

 -- Christian Hammers <ch@debian.org>  Tue,  2 Nov 2004 00:46:56 +0100

quagga (0.97.2-2) unstable; urgency=low

  * Changed file and directory permissions and ownerships according to a
    suggestion from Paul Jakma. Still not perfect though.
  * Fixed upstream vtysh.conf.sample file.
  * "ip ospf network broadcast" is now saved correctly. Closes: #244116
  * Daemon options are now in /etc/quagga/debian.conf to be user 
    configurable (thanks to Simon Raven and Hasso Tepper). Closes: #266715

 -- Christian Hammers <ch@debian.org>  Tue, 26 Oct 2004 23:35:45 +0200

quagga (0.97.2-1) unstable; urgency=low

  * New upstream version. 
    Closes: #254541
  * Fixed warning on unmodular kernels (thanks to Christoph Biedl).
    Closes: #277973

 -- Christian Hammers <ch@debian.org>  Mon, 25 Oct 2004 00:47:04 +0200

quagga (0.97.1-2) unstable; urgency=low

  * Version 0.97 introduced shared libraries. They are now included.
    (thanks to Raf D'Halleweyn). Closes: #277446

 -- Christian Hammers <ch@debian.org>  Wed, 20 Oct 2004 15:32:06 +0200

quagga (0.97.1-1) unstable; urgency=low

  * New upstream version. 
  * Removed some obsolete files from debian/patches.
  * Added patch from upstream bug 113. Closes: #254541
  * Added patch from upstream that fixes a compilation problem in the
    ospfclient code (thanks to Hasso Tepper).
  * Updated German debconf translation (thanks to Jens Nachtigall)
    Closes: #277059

 -- Christian Hammers <ch@debian.org>  Mon, 18 Oct 2004 01:16:35 +0200

quagga (0.96.5-11) unstable; urgency=low

  * Fixed /tmp/buildd/* paths in binaries.
    For some unknown reason the upstream Makefile modified a .h file at
    the end of the "debian/rules build" target. During the following
    "make install" one library got thus be re*compiled* - with /tmp/buildd
    paths as sysconfdir (thanks to Peder Chr. Norgaard). Closes: #274050

 -- Christian Hammers <ch@debian.org>  Fri,  1 Oct 2004 01:21:02 +0200

quagga (0.96.5-10) unstable; urgency=medium

  * The BGP routing daemon might freeze on network disturbances when
    their peer is also a Quagga/Zebra router.
    Applied patch from http://bugzilla.quagga.net/show_bug.cgi?id=102
    which has been confirmed by the upstream author.
    (thanks to Gunther Stammwitz)
  * Changed --enable-pam to --with-libpam (thanks to Hasso Tepper).
    Closes: #264562
  * Added patch for vtysh (thanks to Hasso Tepper). Closes: #215919

 -- Christian Hammers <ch@debian.org>  Mon,  9 Aug 2004 15:33:02 +0200

quagga (0.96.5-9) unstable; urgency=low

  * Rewrote the documentation chapter about SNMP support. Closes: #195653
  * Added MPLS docs. 

 -- Christian Hammers <ch@debian.org>  Thu, 29 Jul 2004 21:01:52 +0200

quagga (0.96.5-8) unstable; urgency=low

  * Adjusted a grep in the initscript to also match a modprobe message
    from older modutils packages (thanks to Faidon Paravoid).

 -- Christian Hammers <ch@debian.org>  Wed, 28 Jul 2004 21:19:02 +0200

quagga (0.96.5-7) unstable; urgency=low

  * Added a "cd /etc/quagga/" to the init script as quagga tries to load
    the config file first from the current working dir and then from the
    config dir which could lead to confusion (thanks to Marco d'Itri).
    Closes: #255078
  * Removed warning regarding problems with the Debian kernels from
    README.Debian as they are no longer valid (thanks to Raphael Hertzog).
    Closes: #257580
  * Added patch from Hasso Tepper that makes "terminal length 0" work
    in vtysh (thanks to Matthias Wamser). Closes: #252579

 -- Christian Hammers <ch@debian.org>  Thu,  8 Jul 2004 21:53:21 +0200

quagga (0.96.5-6) unstable; urgency=low

  * Try to load the capability module as it is needed now. 

 -- Christian Hammers <ch@debian.org>  Tue,  8 Jun 2004 23:25:29 +0200

quagga (0.96.5-5) unstable; urgency=low

  * Changed the homedir of the quagga user to /etc/quagga/ to allow
    admins to put ~/.ssh/authorized_keys there (thanks to Matthias Wamser).
    Closes: #252577

 -- Christian Hammers <ch@debian.org>  Sat,  5 Jun 2004 14:47:31 +0200

quagga (0.96.5-4) unstable; urgency=medium

  * Fixed rules file to use the renamed ./configure option --enable-tcp-md5
    (thanks to Matthias Wamser). Closes: #252141

 -- Christian Hammers <ch@debian.org>  Tue,  1 Jun 2004 22:58:32 +0200

quagga (0.96.5-3) unstable; urgency=low

  * Provided default binary package name to all build depends that were
    virtual packages (thanks to Goswin von Brederlow). Closes: #251625

 -- Christian Hammers <ch@debian.org>  Sat, 29 May 2004 22:48:53 +0200

quagga (0.96.5-2) unstable; urgency=low

  * New upstream version.
  * New md5 patch version (thanks to Niklas Jakobsson and Hasso Tepper). 
    Closes: #250985
  * Fixes info file generation (thanks to Peder Chr. Norgaard). 
    Closes: #250992
  * Added catalan debconf translation (thanks to Aleix Badia i Bosch).
    Closes: #250118
  * PATCHES:
    This release contains BGP4 MD5 support which requires a kernel patch
    to work. See /usr/share/doc/quagga/README.Debian.MD5.
    (The patch is ht-20040525-0.96.5-bgp-md5.patch from Hasso Tepper)

 -- Christian Hammers <ch@debian.org>  Thu, 27 May 2004 20:09:37 +0200

quagga (0.96.5-1) unstable; urgency=low

  * New upstream version.
  * PATCHES:
    This release contains BGP4 MD5 support which also requires a kernel patch.
    See /usr/share/doc/quagga/README.Debian.MD5 and search for CAN-2004-0230.

 -- Christian Hammers <ch@debian.org>  Sun, 16 May 2004 17:40:40 +0200

quagga (0.96.4x-10) unstable; urgency=low

  * SECURITY:
    This release contains support for MD5 for BGP which is one suggested
    prevention of the actually long known TCP SYN/RST attacks which got
    much news in the last days as ideas were revealed that made them much
    easier probable agains especially the BGP sessions than commonly known.
    There are a lot of arguments agains the MD5 approach but some ISPs
    started to require it.
    See: CAN-2004-0230, http://www.us-cert.gov/cas/techalerts/TA04-111A.html
  * PATCHES:
    This release contains the MD5 patch from Hasso Tepper. It also seems to 
    required a kernel patch. See /usr/share/doc/quagga/README.Debian.MD5.

 -- Christian Hammers <ch@debian.org>  Thu, 29 Apr 2004 01:01:38 +0200

quagga (0.96.4x-9) unstable; urgency=low

  * Fixed daemon loading order (thanks to Matt Kemner). 
  * Fixed typo in init script (thanks to Charlie Brett). Closes: #238582

 -- Christian Hammers <ch@debian.org>  Sun,  4 Apr 2004 15:32:18 +0200

quagga (0.96.4x-8) unstable; urgency=low

  * Patched upstream source so that quagga header files end up in
    /usr/include/quagga/. Closes: #233792 

 -- Christian Hammers <ch@debian.org>  Mon, 23 Feb 2004 01:42:53 +0100

quagga (0.96.4x-7) unstable; urgency=low

  * Fixed info file installation (thanks to Holger Dietze). Closes: #227579
  * Added Japanese translation (thanks to Hideki Yamane). Closes: #227812

 -- Christian Hammers <ch@debian.org>  Sun, 18 Jan 2004 17:28:29 +0100

quagga (0.96.4x-6) unstable; urgency=low

  * Added dependency to iproute. 
  * Initscript now checks not only for the pid file but also for the 
    daemons presence (thanks to Phil Gregory). Closes: #224389
  * Added my patch to configure file permissions.

 -- Christian Hammers <ch@debian.org>  Mon, 15 Dec 2003 22:34:29 +0100

quagga (0.96.4x-5) unstable; urgency=low

  * Added patch which gives bgpd the CAP_NET_RAW capability to allow it
    to bind to special IPv6 link-local interfaces (Thanks to Bastian Blank).
    Closes: #222930
  * Made woody backport easier by applying Colin Watsons po-debconf hack.
    Thanks to Marc Haber for suggesting it. Closes: #223527
  * Made woody backport easier by applying a patch that removes some
    obscure whitespaces inside an C macro. (Thanks to Marc Haber).
    Closes: #223529
  * Now uses /usr/bin/pager. Closes: #204070
  * Added note about the "official woody backports" on my homepage. 

 -- Christian Hammers <ch@debian.org>  Mon, 15 Dec 2003 20:39:06 +0100

quagga (0.96.4x-4) unstable; urgency=high

  * SECURITY: 
    Fixes another bug that was originally reported against Zebra.
    .
    http://rhn.redhat.com/errata/RHSA-2003-307.html
    Herbert Xu reported that Zebra can accept spoofed messages sent on the
    kernel netlink interface by other users on the local machine. This could
    lead to a local denial of service attack. The Common Vulnerabilities and
    Exposures project (cve.mitre.org) has assigned the name CAN-2003-0858 to
    this issue.

  * Minor improvements to init script (thanks to Iustin Pop).
    Closes: #220938

 -- Christian Hammers <ch@debian.org>  Sat, 22 Nov 2003 13:27:57 +0100

quagga (0.96.4x-3) unstable; urgency=low

  * Changed "more" to "/usr/bin/pager" as default pager if $PAGER or
    $VTYSH_PAGER is not set (thanks to Bastian Blank). Closes: #204070
  * Made the directory (but not the config/log files!) world accessible
    again on user request (thanks to Anand Kumria)). Closes: #213129
  * No longer providing sample configuration in /etc/quagga/. They are
    now only available in /usr/share/doc/quagga/ to avoid accidently 
    using them without changing the adresses (thanks to Marc Haber).
    Closes: #215918

 -- Christian Hammers <ch@debian.org>  Sun, 16 Nov 2003 16:59:30 +0100

quagga (0.96.4x-2) unstable; urgency=low

  * Fixed permission problem with pidfile (thanks to Kir Kostuchenko).
    Closes: #220938 

 -- Christian Hammers <ch@debian.org>  Sun, 16 Nov 2003 14:24:08 +0100

quagga (0.96.4x-1) unstable; urgency=low

  * Reupload of 0.96.4. Last upload-in-a-hurry produced a totally 
    crappy .tar.gz file. Closes: #220621

 -- Christian Hammers <ch@debian.org>  Fri, 14 Nov 2003 19:45:57 +0100

quagga (0.96.4-1) unstable; urgency=high

  * SECURITY: Remote DoS of protocol daemons.
    Fix for a remote triggerable crash in vty layer. The management
    ports ("telnet myrouter ospfd") should not be open to the internet!
    
  * New upstream version.
    - OSPF bugfixes.
    - Some improvements for bgp and rip.

 -- Christian Hammers <ch@debian.org>  Thu, 13 Nov 2003 11:52:27 +0100

quagga (0.96.3-3) unstable; urgency=low

  * Fixed pid file generation by substituting the daemons "-d" by the
    start-stop-daemon option "--background" (thanks to Micha Gaisser).
    Closes: #218103

 -- Christian Hammers <ch@debian.org>  Wed, 29 Oct 2003 05:17:49 +0100

quagga (0.96.3-2) unstable; urgency=low

  * Readded GNOME-PRODUCT-ZEBRA-MIB. 

 -- Christian Hammers <ch@debian.org>  Thu, 23 Oct 2003 06:17:03 +0200

quagga (0.96.3-1) unstable; urgency=medium

  * New upstream version.
  * Removed -u and -e in postrm due to problems with debhelper and userdel
    (thanks to Adam Majer and Jaakko Niemi). Closes: #216770
  * Removed SNMP MIBs as they are now included in libsnmp-base (thanks to
    David Engel and Peter Gervai). Closes: #216138, #216086
  * Fixed seq command in init script (thanks to Marc Haber). Closes: #215915
  * Improved /proc check (thanks to Marc Haber). Closes: #212331

 -- Christian Hammers <ch@debian.org>  Thu, 23 Oct 2003 03:42:02 +0200

quagga (0.96.2-9) unstable; urgency=medium

  * Removed /usr/share/info/dir.* which were accidently there and prevented
    the installation by dpkg (thanks to Simon Raven). Closes: #212614
  * Reworded package description (thanks to Anand Kumria). Closes: #213125
  * Added french debconf translation (thanks to Christian Perrier).
    Closes: #212803

 -- Christian Hammers <ch@debian.org>  Tue,  7 Oct 2003 13:26:58 +0200

quagga (0.96.2-8) unstable; urgency=low

  * debian/rules now checks if /proc is mounted as ./configure needs
    it but just fails with an obscure error message if it is absent.
    (Thanks to Norbert Tretkowski). Closes: #212331

 -- Christian Hammers <ch@debian.org>  Tue, 23 Sep 2003 12:57:38 +0200

quagga (0.96.2-7) unstable; urgency=low

  * Last build was rejected due to a buggy dpkg-dev version. Rebuild.

 -- Christian Hammers <ch@debian.org>  Mon, 22 Sep 2003 20:34:12 +0200

quagga (0.96.2-6) unstable; urgency=low

  * Fixed init script so that is is now possible to just start
    the bgpd but not the zebra daemon. Also daemons are now actually
    started in the order defined their priority. (Thanks to Thomas Kaehn
    and Jochen Friedrich) Closes: #210924

 -- Christian Hammers <ch@debian.org>  Fri, 19 Sep 2003 21:17:02 +0200

quagga (0.96.2-5) unstable; urgency=low

  * For using quagga as BGP route server or similar, it is not
    wanted to have the zebra daemon running too. For this reason
    it can now be disabled in /etc/quagga/daemons, too.
    (Thanks to Jochen Friedrich). Closes: #210924
  * Attached *unapplied* patch for the ISIS protocol. I did not dare
    to apply it as long as upstream does not do it but this way give
    users the possibilities to use it if they like to.
    (Thanks to Remco van Mook)

 -- Christian Hammers <ch@debian.org>  Wed, 17 Sep 2003 19:57:31 +0200

quagga (0.96.2-4) unstable; urgency=low

  * Enabled IPV6 router advertisement feature by default on user request
    (thanks to Jochen Friedrich and Hasso Tepper). Closes: #210732
  * Updated GNU autoconf to let it build on hppa/parisc64 (thanks to
    lamont). Closes: #210492

 -- Christian Hammers <ch@debian.org>  Sat, 13 Sep 2003 14:11:13 +0200

quagga (0.96.2-3) unstable; urgency=medium

  * Removed unnecessary "-lcrypto" to avoid dependency against OpenSSL
    which would require further copyright addtions.

 -- Christian Hammers <ch@debian.org>  Wed, 10 Sep 2003 01:37:28 +0200

quagga (0.96.2-2) unstable; urgency=low

  * Added note that config files of quagga are in /etc/quagga and
    not /etc/zebra for the zebra users that migrate to quagga.
    (Thanks to Roberto Suarez Soto for the idea)
  * Fixed setgid rights in /etc/quagga.

 -- Christian Hammers <ch@debian.org>  Wed, 27 Aug 2003 14:05:39 +0200

quagga (0.96.2-1) unstable; urgency=low

  * This package has formally been known as "zebra-pj"!
  * New upstream release.
    Fixes "anoying OSPF problem".
  * Modified group ownerships so that vtysh can now be used by normal
    uses if they are in the quaggavty group.

 -- Christian Hammers <ch@debian.org>  Mon, 25 Aug 2003 23:40:14 +0200

quagga (0.96.1-1) unstable; urgency=low

  * Zebra-pj, the fork of zebra has been renamed to quagga as the original
    upstream author asked the new project membed not to use "zebra" in the
    name. zebra-pj is obsolete.

 -- Christian Hammers <ch@debian.org>  Mon, 18 Aug 2003 23:37:20 +0200

zebra-pj (0.94+cvs20030721-1) unstable; urgency=low

  * New CVS build.
    - OSPF changes (integration of the OSPF API?)
    - code cleanups (for ipv6?)
  * Tightened Build-Deps to gcc-2.95 as 3.x does not compile a stable ospfd.
    This is a known problem and has been discussed on the mailing list.
    No other solutions so far.

 -- Christian Hammers <ch@debian.org>  Mon, 21 Jul 2003 23:52:00 +0200

zebra-pj (0.94+cvs20030701-1) unstable; urgency=low

  * Initial Release.

 -- Christian Hammers <ch@debian.org>  Tue,  1 Jul 2003 01:58:06 +0200<|MERGE_RESOLUTION|>--- conflicted
+++ resolved
@@ -1,10 +1,5 @@
 quagga (0.99.24+cl3u5) RELEASED; urgency=medium
 
-<<<<<<< HEAD
-  * Closes: 
-
- -- dev-support <dev-support@cumulusnetworks.com>  Fri, 28 Oct 2016 20:43:14 -0400
-=======
   * Closes: CM-12846 - Resolve Memory leaks in 'show ip bgp neighbor json'
   * Closes: CM-5878  - Display all ospf peers with 'show ip ospf neighbor detail all'
   * Closes: CM-5794  - Add support for IPv6 static to null0
@@ -14,7 +9,6 @@
   * Closes: CM-13328 - Fixes route missing in hardware after reboot
 
  -- dev-support <dev-support@cumulusnetworks.com>  Fri, 11 Nov 2016 22:13:29 -0400
->>>>>>> 71c35aae
 
 quagga (0.99.24+cl3u4) RELEASED; urgency=medium
 
