/* Virtual terminal interface shell.
 * Copyright (C) 2000 Kunihiro Ishiguro
 *
 * This file is part of GNU Zebra.
 *
 * GNU Zebra is free software; you can redistribute it and/or modify it
 * under the terms of the GNU General Public License as published by the
 * Free Software Foundation; either version 2, or (at your option) any
 * later version.
 *
 * GNU Zebra is distributed in the hope that it will be useful, but
 * WITHOUT ANY WARRANTY; without even the implied warranty of
 * MERCHANTABILITY or FITNESS FOR A PARTICULAR PURPOSE.  See the GNU
 * General Public License for more details.
 *
 * You should have received a copy of the GNU General Public License
 * along with GNU Zebra; see the file COPYING.  If not, write to the Free
 * Software Foundation, Inc., 59 Temple Place - Suite 330, Boston, MA
 * 02111-1307, USA.  
 */

#include <zebra.h>

#include <sys/un.h>
#include <setjmp.h>
#include <sys/wait.h>
#include <sys/resource.h>
#include <sys/stat.h>

#include <readline/readline.h>
#include <readline/history.h>

#include <dirent.h>
#include <stdio.h>
#include <string.h>

#include "linklist.h"
#include "command.h"
#include "memory.h"
#include "filter.h"
#include "vtysh/vtysh.h"
#include "log.h"
#include "bgpd/bgp_vty.h"
#include "ns.h"
#include "vrf.h"

DEFINE_MTYPE_STATIC(MVTYSH, VTYSH_CMD, "Vtysh cmd copy")

/* Struct VTY. */
struct vty *vty;

/* VTY shell pager name. */
char *vtysh_pager_name = NULL;

/* VTY shell client structure. */
struct vtysh_client
{
  int fd;
  const char *name;
  int flag;
  const char *path;
  struct vtysh_client *next;
};

struct vtysh_client vtysh_client[] =
{
  { .fd = -1, .name = "zebra", .flag = VTYSH_ZEBRA, .path = ZEBRA_VTYSH_PATH, .next = NULL},
  { .fd = -1, .name = "ripd", .flag = VTYSH_RIPD, .path = RIP_VTYSH_PATH, .next = NULL},
  { .fd = -1, .name = "ripngd", .flag = VTYSH_RIPNGD, .path = RIPNG_VTYSH_PATH, .next = NULL},
  { .fd = -1, .name = "ospfd", .flag = VTYSH_OSPFD, .path = OSPF_VTYSH_PATH, .next = NULL},
  { .fd = -1, .name = "ospf6d", .flag = VTYSH_OSPF6D, .path = OSPF6_VTYSH_PATH, .next = NULL},
  { .fd = -1, .name = "ldpd", .flag = VTYSH_LDPD, .path = LDP_VTYSH_PATH, .next = NULL},
  { .fd = -1, .name = "bgpd", .flag = VTYSH_BGPD, .path = BGP_VTYSH_PATH, .next = NULL},
  { .fd = -1, .name = "isisd", .flag = VTYSH_ISISD, .path = ISIS_VTYSH_PATH, .next = NULL},
  { .fd = -1, .name = "pimd", .flag = VTYSH_PIMD, .path = PIM_VTYSH_PATH, .next = NULL},
};

enum vtysh_write_integrated vtysh_write_integrated = WRITE_INTEGRATED_UNSPECIFIED;

extern char config_default[];

static void
vclient_close (struct vtysh_client *vclient)
{
  if (vclient->fd >= 0)
    {
      fprintf(stderr,
	      "Warning: closing connection to %s because of an I/O error!\n",
	      vclient->name);
      close (vclient->fd);
      vclient->fd = -1;
    }
}

/* Return true if str begins with prefix, else return false */
static int
begins_with(const char *str, const char *prefix)
{
  if (!str || !prefix)
    return 0;
  size_t lenstr = strlen(str);
  size_t lenprefix = strlen(prefix);
  if (lenprefix >  lenstr)
    return 0;
  return strncmp(str, prefix, lenprefix) == 0;
}

/* NB: multiplexed function:
 *  if fp == NULL, this calls vtysh_config_parse_line
 *  if fp != NULL, this prints lines to fp
 */
static int
vtysh_client_run (struct vtysh_client *vclient, const char *line, FILE *fp)
{
  int ret;
  char stackbuf[4096];
  char *buf = stackbuf;
  size_t bufsz = sizeof(stackbuf);
  char *bufvalid, *end = NULL;
  char terminator[3] = {0, 0, 0};

  if (vclient->fd < 0)
    return CMD_SUCCESS;

  ret = write (vclient->fd, line, strlen (line) + 1);
  if (ret <= 0)
    goto out_err;

  bufvalid = buf;
  do
    {
      ssize_t nread = read (vclient->fd, bufvalid, buf + bufsz - bufvalid);

      if (nread < 0 && (errno == EINTR || errno == EAGAIN))
        continue;

      if (nread <= 0)
        {
          fprintf (stderr, "vtysh: error reading from %s: %s (%d)",
                   vclient->name, safe_strerror(errno), errno);
          goto out_err;
        }

      bufvalid += nread;

      end = memmem (buf, bufvalid - buf, terminator, sizeof(terminator));
      if (end + sizeof(terminator) + 1 > bufvalid)
        /* found \0\0\0 but return code hasn't been read yet */
        end = NULL;
      if (end)
        ret = end[sizeof(terminator)];

      while (bufvalid > buf && (end > buf || !end))
        {
          size_t textlen = (end ? end : bufvalid) - buf;
          char *eol = memchr (buf, '\n', textlen);
          if (eol)
            /* line break */
            *eol++ = '\0';
          else if (end == buf)
            /* no line break, end of input, no text left before end
             * => don't insert an empty line at the end */
            break;
          else if (end)
            /* no line break, end of input, but some text left */
            eol = end;
          else
            /* continue reading */
            break;

          /* eol is at a line end now, either \n => \0 or \0\0\0 */
          assert(eol && eol <= bufvalid);

          if (fp)
            {
              fputs (buf, fp);
              fputc ('\n', fp);
            }
          else
            vtysh_config_parse_line (buf);

          if (eol == end)
            /* \n\0\0\0 */
            break;

          memmove (buf, eol, bufvalid - eol);
          bufvalid -= eol - buf;
          if (end)
            end -= eol - buf;
        }

      if (bufvalid == buf + bufsz)
        {
          char *new;
          bufsz *= 2;
          if (buf == stackbuf)
            {
              new = XMALLOC (MTYPE_TMP, bufsz);
              memcpy (new, stackbuf, sizeof(stackbuf));
            }
          else
            new = XREALLOC (MTYPE_TMP, buf, bufsz);

          bufvalid = bufvalid - buf + new;
          buf = new;
          /* if end != NULL, we won't be reading more data... */
          assert (end == NULL);
        }
    }
  while (!end);
  goto out;

out_err:
  vclient_close (vclient);
  ret = CMD_SUCCESS;
out:
  if (buf != stackbuf)
    XFREE (MTYPE_TMP, buf);
  return ret;
}

static int
vtysh_client_run_all (struct vtysh_client *head_client, const char *line,
                      int continue_on_err, FILE *fp)
{
  struct vtysh_client *client;
  int rc, rc_all = CMD_SUCCESS;

  for (client = head_client; client; client = client->next)
    {
      rc = vtysh_client_run(client, line, fp);
      if (rc != CMD_SUCCESS)
        {
          if (!continue_on_err)
            return rc;
          rc_all = rc;
        }
    }
  return rc_all;
}

static int
vtysh_client_execute (struct vtysh_client *head_client, const char *line,
                      FILE *fp)
{
  return vtysh_client_run_all (head_client, line, 0, fp);
}

static void
vtysh_client_config (struct vtysh_client *head_client, char *line)
{
  vtysh_client_run_all (head_client, line, 1, NULL);
}

void
vtysh_pager_init (void)
{
  char *pager_defined;

  pager_defined = getenv ("VTYSH_PAGER");

  if (pager_defined)
    vtysh_pager_name = strdup (pager_defined);
  else
    vtysh_pager_name = strdup ("more");
}

/* Command execution over the vty interface. */
static int
vtysh_execute_func (const char *line, int pager)
{
  int ret, cmd_stat;
  u_int i;
  vector vline;
  struct cmd_element *cmd;
  FILE *fp = NULL;
  int closepager = 0;
  int tried = 0;
  int saved_ret, saved_node;

  /* Split readline string up into the vector. */
  vline = cmd_make_strvec (line);

  if (vline == NULL)
    return CMD_SUCCESS;

  saved_ret = ret = cmd_execute_command (vline, vty, &cmd, 1);
  saved_node = vty->node;

  /* If command doesn't succeeded in current node, try to walk up in node tree.
   * Changing vty->node is enough to try it just out without actual walkup in
   * the vtysh. */
  while (ret != CMD_SUCCESS && ret != CMD_SUCCESS_DAEMON && ret != CMD_WARNING
	 && vty->node > CONFIG_NODE)
    {
      vty->node = node_parent(vty->node);
      ret = cmd_execute_command (vline, vty, &cmd, 1);
      tried++;
    }

  vty->node = saved_node;

  /* If command succeeded in any other node than current (tried > 0) we have
   * to move into node in the vtysh where it succeeded. */
  if (ret == CMD_SUCCESS || ret == CMD_SUCCESS_DAEMON || ret == CMD_WARNING)
    {
      if ((saved_node == BGP_VPNV4_NODE || saved_node == BGP_VPNV6_NODE
	   || saved_node == BGP_ENCAP_NODE || saved_node == BGP_ENCAPV6_NODE
           || saved_node == BGP_IPV4_NODE
	   || saved_node == BGP_IPV6_NODE || saved_node == BGP_IPV4M_NODE
	   || saved_node == BGP_IPV6M_NODE)
	  && (tried == 1))
	{
	  vtysh_execute("exit-address-family");
	}
      else if ((saved_node == BGP_VNC_DEFAULTS_NODE
           || saved_node == BGP_VNC_NVE_GROUP_NODE
           || saved_node == BGP_VNC_L2_GROUP_NODE) && (tried == 1))
	{
	  vtysh_execute("exit-vnc");
	}
      else if ((saved_node == KEYCHAIN_KEY_NODE) && (tried == 1))
	{
	  vtysh_execute("exit");
	}
      else if (tried)
	{
	  vtysh_execute ("end");
	  vtysh_execute ("configure terminal");
	}
    }
  /* If command didn't succeed in any node, continue with return value from
   * first try. */
  else if (tried)
    {
      ret = saved_ret;
    }

  cmd_free_strvec (vline);

  cmd_stat = ret;
  switch (ret)
    {
    case CMD_WARNING:
      if (vty->type == VTY_FILE)
	fprintf (stdout,"Warning...\n");
      break;
    case CMD_ERR_AMBIGUOUS:
      fprintf (stdout,"%% Ambiguous command.\n");
      break;
    case CMD_ERR_NO_MATCH:
      fprintf (stdout,"%% Unknown command.\n");
      break;
    case CMD_ERR_INCOMPLETE:
      fprintf (stdout,"%% Command incomplete.\n");
      break;
    case CMD_SUCCESS_DAEMON:
      {
	/* FIXME: Don't open pager for exit commands. popen() causes problems
	 * if exited from vtysh at all. This hack shouldn't cause any problem
	 * but is really ugly. */
	if (pager && vtysh_pager_name && (strncmp(line, "exit", 4) != 0))
	  {
	    fp = popen (vtysh_pager_name, "w");
	    if (fp == NULL)
	      {
		perror ("popen failed for pager");
		fp = stdout;
	      }
	    else
	      closepager=1;
	  }
	else
	  fp = stdout;

	if (! strcmp(cmd->string,"configure terminal"))
	  {
	    for (i = 0; i < array_size(vtysh_client); i++)
	      {
	        cmd_stat = vtysh_client_execute(&vtysh_client[i], line, fp);
		if (cmd_stat == CMD_WARNING)
		  break;
	      }

	    if (cmd_stat)
	      {
		line = "end";
		vline = cmd_make_strvec (line);

		if (vline == NULL)
		  {
		    if (pager && vtysh_pager_name && fp && closepager)
		      {
			if (pclose (fp) == -1)
			  {
			    perror ("pclose failed for pager");
			  }
			fp = NULL;
		      }
		    return CMD_SUCCESS;
		  }

		ret = cmd_execute_command (vline, vty, &cmd, 1);
		cmd_free_strvec (vline);
		if (ret != CMD_SUCCESS_DAEMON)
		  break;
	      }
	    else
	      if (cmd->func)
		{
		  (*cmd->func) (cmd, vty, 0, NULL);
		  break;
		}
	  }

	cmd_stat = CMD_SUCCESS;
	for (i = 0; i < array_size(vtysh_client); i++)
	  {
	    if (cmd->daemon & vtysh_client[i].flag)
	      {
	        cmd_stat = vtysh_client_execute(&vtysh_client[i], line, fp);
		if (cmd_stat != CMD_SUCCESS)
		  break;
	      }
	  }
	if (cmd_stat != CMD_SUCCESS)
	  break;

	if (cmd->func)
	  (*cmd->func) (cmd, vty, 0, NULL);
      }
    }
  if (pager && vtysh_pager_name && fp && closepager)
    {
      if (pclose (fp) == -1)
	{
	  perror ("pclose failed for pager");
	}
      fp = NULL;
    }
  return cmd_stat;
}

int
vtysh_execute_no_pager (const char *line)
{
  return vtysh_execute_func (line, 0);
}

int
vtysh_execute (const char *line)
{
  return vtysh_execute_func (line, 1);
}

static char *
trim (char *s)
{
  size_t size;
  char *end;

  size = strlen(s);

  if (!size)
      return s;

  end = s + size - 1;
  while (end >= s && isspace(*end))
      end--;
  *(end + 1) = '\0';

  while (*s && isspace(*s))
      s++;

  return s;
}

int
vtysh_mark_file (const char *filename)
{
  struct vty *vty;
  FILE *confp = NULL;
  int ret;
  vector vline;
  int tried = 0;
  struct cmd_element *cmd;
  int saved_ret, prev_node;
  int lineno = 0;
  char *vty_buf_copy = NULL;
  char *vty_buf_trimmed = NULL;

  if (strncmp("-", filename, 1) == 0)
    confp = stdin;
  else
    confp = fopen (filename, "r");

  if (confp == NULL)
    {
      fprintf (stderr, "%% Can't open config file %s due to '%s'.\n",
               filename, safe_strerror (errno));
      return (CMD_ERR_NO_FILE);
    }

  vty = vty_new ();
  vty->fd = 0;			/* stdout */
  vty->type = VTY_TERM;
  vty->node = CONFIG_NODE;

  vtysh_execute_no_pager ("enable");
  vtysh_execute_no_pager ("configure terminal");
  vty_buf_copy = XCALLOC (MTYPE_VTYSH_CMD, VTY_BUFSIZ);

  while (fgets (vty->buf, VTY_BUFSIZ, confp))
    {
      lineno++;
      tried = 0;
      strcpy(vty_buf_copy, vty->buf);
      vty_buf_trimmed = trim(vty_buf_copy);

      if (vty_buf_trimmed[0] == '!' || vty_buf_trimmed[0] == '#')
	{
	  fprintf(stdout, "%s", vty->buf);
	  continue;
	}

      /* Split readline string up into the vector. */
      vline = cmd_make_strvec (vty->buf);

      if (vline == NULL)
	{
	  fprintf(stdout, "%s", vty->buf);
	  continue;
	}

      /* Ignore the "end" lines, we will generate these where appropriate */
      if (strlen(vty_buf_trimmed) == 3 && strncmp("end", vty_buf_trimmed, 3) == 0)
        {
          continue;
        }

      prev_node = vty->node;
      saved_ret = ret = cmd_execute_command_strict (vline, vty, &cmd);

      /* If command doesn't succeeded in current node, try to walk up in node tree.
       * Changing vty->node is enough to try it just out without actual walkup in
       * the vtysh. */
      while (ret != CMD_SUCCESS && ret != CMD_SUCCESS_DAEMON && ret != CMD_WARNING
	     && vty->node > CONFIG_NODE)
	{
	  vty->node = node_parent(vty->node);
	  ret = cmd_execute_command_strict (vline, vty, &cmd);
	  tried++;
	}

      /* If command succeeded in any other node than current (tried > 0) we have
       * to move into node in the vtysh where it succeeded. */
      if (ret == CMD_SUCCESS || ret == CMD_SUCCESS_DAEMON || ret == CMD_WARNING)
	{
	  if ((prev_node == BGP_VPNV4_NODE || prev_node == BGP_IPV4_NODE
	       || prev_node == BGP_IPV6_NODE || prev_node == BGP_IPV4M_NODE
	       || prev_node == BGP_IPV6M_NODE || prev_node == BGP_VPNV6_NODE)
	      && (tried == 1))
	    {
	      fprintf(stdout, "exit-address-family\n");
	    }
	  else if ((prev_node == KEYCHAIN_KEY_NODE) && (tried == 1))
	    {
	      fprintf(stdout, "exit\n");
	    }
	  else if (tried)
	    {
	      fprintf(stdout, "end\n");
	    }
	}
      /* If command didn't succeed in any node, continue with return value from
       * first try. */
      else if (tried)
	{
	  ret = saved_ret;
	  vty->node = prev_node;
	}

      cmd_free_strvec (vline);
      switch (ret)
	{
	case CMD_WARNING:
	  if (vty->type == VTY_FILE)
	    fprintf (stderr,"line %d: Warning...: %s\n", lineno, vty->buf);
	  fclose(confp);
	  vty_close(vty);
          XFREE(MTYPE_VTYSH_CMD, vty_buf_copy);
	  return CMD_WARNING;
	case CMD_ERR_AMBIGUOUS:
	  fprintf (stderr,"line %d: %% Ambiguous command: %s\n", lineno, vty->buf);
	  fclose(confp);
	  vty_close(vty);
          XFREE(MTYPE_VTYSH_CMD, vty_buf_copy);
	  return CMD_ERR_AMBIGUOUS;
	case CMD_ERR_NO_MATCH:
	  fprintf (stderr,"line %d: %% Unknown command: %s\n", lineno, vty->buf);
	  fclose(confp);
	  vty_close(vty);
          XFREE(MTYPE_VTYSH_CMD, vty_buf_copy);
	  return CMD_ERR_NO_MATCH;
	case CMD_ERR_INCOMPLETE:
	  fprintf (stderr,"line %d: %% Command incomplete: %s\n", lineno, vty->buf);
	  fclose(confp);
	  vty_close(vty);
          XFREE(MTYPE_VTYSH_CMD, vty_buf_copy);
	  return CMD_ERR_INCOMPLETE;
	case CMD_SUCCESS:
	  fprintf(stdout, "%s", vty->buf);
	  break;
	case CMD_SUCCESS_DAEMON:
	  {
	    u_int i;
	    int cmd_stat = CMD_SUCCESS;

	    fprintf(stdout, "%s", vty->buf);
	    for (i = 0; i < array_size(vtysh_client); i++)
	      {
	        if (cmd->daemon & vtysh_client[i].flag)
		  {
		    cmd_stat = vtysh_client_execute (&vtysh_client[i],
						     vty->buf, stdout);
		    if (cmd_stat != CMD_SUCCESS)
		      break;
		  }
	      }
	    if (cmd_stat != CMD_SUCCESS)
	      break;

	    if (cmd->func)
	      (*cmd->func) (cmd, vty, 0, NULL);
	  }
	}
    }
  /* This is the end */
  fprintf(stdout, "end\n");
  vty_close(vty);
  XFREE(MTYPE_VTYSH_CMD, vty_buf_copy);

  if (confp != stdin)
    fclose(confp);

  return (0);
}

/* Configration make from file. */
int
vtysh_config_from_file (struct vty *vty, FILE *fp)
{
  int ret;
  struct cmd_element *cmd;
  int lineno = 0;
  int retcode = CMD_SUCCESS;

  while (fgets (vty->buf, VTY_BUFSIZ, fp))
    {
      lineno++;

      ret = command_config_read_one_line (vty, &cmd, 1);

      switch (ret)
	{
	case CMD_WARNING:
	  if (vty->type == VTY_FILE)
	    fprintf (stderr,"line %d: Warning[%d]...: %s\n", lineno, vty->node, vty->buf);
	  retcode = CMD_WARNING;		/* once we have an error, we remember & return that */
	  break;
	case CMD_ERR_AMBIGUOUS:
	  fprintf (stderr,"line %d: %% Ambiguous command[%d]: %s\n", lineno, vty->node, vty->buf);
	  retcode = CMD_ERR_AMBIGUOUS;		/* once we have an error, we remember & return that */
	  break;
	case CMD_ERR_NO_MATCH:
	  fprintf (stderr,"line %d: %% Unknown command[%d]: %s", lineno, vty->node, vty->buf);
	  retcode = CMD_ERR_NO_MATCH;		/* once we have an error, we remember & return that */
	  break;
	case CMD_ERR_INCOMPLETE:
	  fprintf (stderr,"line %d: %% Command incomplete[%d]: %s\n", lineno, vty->node, vty->buf);
	  retcode = CMD_ERR_INCOMPLETE;		/* once we have an error, we remember & return that */
	  break;
	case CMD_SUCCESS_DAEMON:
	  {
	    u_int i;
	    int cmd_stat = CMD_SUCCESS;

	    for (i = 0; i < array_size(vtysh_client); i++)
	      {
	        if (cmd->daemon & vtysh_client[i].flag)
		  {
		    cmd_stat = vtysh_client_execute (&vtysh_client[i],
						     vty->buf, stdout);
		    /*
		     * CMD_WARNING - Can mean that the command was
		     * parsed successfully but it was already entered
		     * in a few spots.  As such if we receive a
		     * CMD_WARNING from a daemon we shouldn't stop
		     * talking to the other daemons for the particular
		     * command.
		     */
		    if (cmd_stat != CMD_SUCCESS && cmd_stat != CMD_WARNING)
                      {
                        fprintf (stderr, "line %d: Failure to communicate[%d] to %s, line: %s\n",
                                 lineno, cmd_stat, vtysh_client[i].name, vty->buf);
		        break;
                      }
		  }
	      }
	    if (cmd_stat != CMD_SUCCESS)
	      break;

	    if (cmd->func)
	      (*cmd->func) (cmd, vty, 0, NULL);
	  }
	}
    }

  return (retcode);
}

/* We don't care about the point of the cursor when '?' is typed. */
static int
vtysh_rl_describe (void)
{
  int ret;
  unsigned int i;
  vector vline;
  vector describe;
  int width;
  struct cmd_token *token;

  vline = cmd_make_strvec (rl_line_buffer);

  /* In case of '> ?'. */
  if (vline == NULL)
    {
      vline = vector_init (1);
      vector_set (vline, NULL);
    }
  else 
    if (rl_end && isspace ((int) rl_line_buffer[rl_end - 1]))
      vector_set (vline, NULL);

  describe = cmd_describe_command (vline, vty, &ret);

  fprintf (stdout,"\n");

  /* Ambiguous and no match error. */
  switch (ret)
    {
    case CMD_ERR_AMBIGUOUS:
      cmd_free_strvec (vline);
      fprintf (stdout,"%% Ambiguous command.\n");
      rl_on_new_line ();
      return 0;
      break;
    case CMD_ERR_NO_MATCH:
      cmd_free_strvec (vline);
      fprintf (stdout,"%% There is no matched command.\n");
      rl_on_new_line ();
      return 0;
      break;
    }  

  /* Get width of command string. */
  width = 0;
  for (i = 0; i < vector_active (describe); i++)
    if ((token = vector_slot (describe, i)) != NULL)
      {
        if (token->text[0] == '\0')
          continue;

        int len = strlen (token->text);

        if (width < len)
          width = len;
      }

  for (i = 0; i < vector_active (describe); i++)
    if ((token = vector_slot (describe, i)) != NULL)
      {
	if (! token->desc)
	  fprintf (stdout,"  %-s\n",
		   token->text);
	else
	  fprintf (stdout,"  %-*s  %s\n",
		   width,
		   token->text,
		   token->desc);
      }

  cmd_free_strvec (vline);
  vector_free (describe);

  rl_on_new_line();

  return 0;
}

/* Result of cmd_complete_command() call will be stored here
 * and used in new_completion() in order to put the space in
 * correct places only. */
int complete_status;

static char *
command_generator (const char *text, int state)
{
  vector vline;
  static char **matched = NULL;
  static int index = 0;

  /* First call. */
  if (! state)
    {
      index = 0;

      if (vty->node == AUTH_NODE || vty->node == AUTH_ENABLE_NODE)
	return NULL;

      vline = cmd_make_strvec (rl_line_buffer);
      if (vline == NULL)
	return NULL;

      if (rl_end && isspace ((int) rl_line_buffer[rl_end - 1]))
	vector_set (vline, NULL);

      if (matched)
        XFREE (MTYPE_TMP, matched);
      matched = cmd_complete_command (vline, vty, &complete_status);
      cmd_free_strvec (vline);
    }

  if (matched && matched[index])
    return matched[index++];

  return NULL;
}

static char **
new_completion (char *text, int start, int end)
{
  char **matches;

  matches = rl_completion_matches (text, command_generator);

  if (matches)
    {
      rl_point = rl_end;
      if (complete_status != CMD_COMPLETE_FULL_MATCH)
        /* only append a space on full match */
        rl_completion_append_character = '\0';
    }

  return matches;
}

/* Vty node structures. */
static struct cmd_node bgp_node =
{
  BGP_NODE,
  "%s(config-router)# ",
};

static struct cmd_node rip_node =
{
  RIP_NODE,
  "%s(config-router)# ",
};

static struct cmd_node isis_node =
{
  ISIS_NODE,
  "%s(config-router)# ",
};

static struct cmd_node interface_node =
{
  INTERFACE_NODE,
  "%s(config-if)# ",
};

static struct cmd_node ns_node =
{
  NS_NODE,
  "%s(config-logical-router)# ",
};

static struct cmd_node vrf_node =
{
  VRF_NODE,
  "%s(config-vrf)# ",
};

static struct cmd_node rmap_node =
{
  RMAP_NODE,
  "%s(config-route-map)# "
};

static struct cmd_node zebra_node =
{
  ZEBRA_NODE,
  "%s(config-router)# "
};

static struct cmd_node bgp_vpnv4_node =
{
  BGP_VPNV4_NODE,
  "%s(config-router-af)# "
};

static struct cmd_node bgp_vpnv6_node =
{
  BGP_VPNV6_NODE,
  "%s(config-router-af)# "
};

static struct cmd_node bgp_encap_node =
{
  BGP_ENCAP_NODE,
  "%s(config-router-af)# "
};

static struct cmd_node bgp_encapv6_node =
{
  BGP_ENCAPV6_NODE,
  "%s(config-router-af)# "
};

static struct cmd_node bgp_ipv4_node =
{
  BGP_IPV4_NODE,
  "%s(config-router-af)# "
};

static struct cmd_node bgp_ipv4m_node =
{
  BGP_IPV4M_NODE,
  "%s(config-router-af)# "
};

static struct cmd_node bgp_ipv6_node =
{
  BGP_IPV6_NODE,
  "%s(config-router-af)# "
};

static struct cmd_node bgp_ipv6m_node =
{
  BGP_IPV6M_NODE,
  "%s(config-router-af)# "
};

static struct cmd_node bgp_vnc_defaults_node =
{
  BGP_VNC_DEFAULTS_NODE,
  "%s(config-router-vnc-defaults)# "
};

static struct cmd_node bgp_vnc_nve_group_node =
{
  BGP_VNC_NVE_GROUP_NODE,
  "%s(config-router-vnc-nve-group)# "
};

static struct cmd_node bgp_vnc_l2_group_node =
{
  BGP_VNC_L2_GROUP_NODE,
  "%s(config-router-vnc-l2-group)# "
};

static struct cmd_node ospf_node =
{
  OSPF_NODE,
  "%s(config-router)# "
};

static struct cmd_node ripng_node =
{
  RIPNG_NODE,
  "%s(config-router)# "
};

static struct cmd_node ospf6_node =
{
  OSPF6_NODE,
  "%s(config-ospf6)# "
};

static struct cmd_node ldp_node =
{
  LDP_NODE,
  "%s(config-ldp)# "
};

static struct cmd_node ldp_ipv4_node =
{
  LDP_IPV4_NODE,
  "%s(config-ldp-af)# "
};

static struct cmd_node ldp_ipv6_node =
{
  LDP_IPV6_NODE,
  "%s(config-ldp-af)# "
};

static struct cmd_node ldp_ipv4_iface_node =
{
  LDP_IPV4_IFACE_NODE,
  "%s(config-ldp-af-if)# "
};

static struct cmd_node ldp_ipv6_iface_node =
{
  LDP_IPV6_IFACE_NODE,
  "%s(config-ldp-af-if)# "
};

static struct cmd_node ldp_l2vpn_node =
{
  LDP_L2VPN_NODE,
  "%s(config-l2vpn)# "
};

static struct cmd_node ldp_pseudowire_node =
{
  LDP_PSEUDOWIRE_NODE,
  "%s(config-l2vpn-pw)# "
};

static struct cmd_node keychain_node =
{
  KEYCHAIN_NODE,
  "%s(config-keychain)# "
};

static struct cmd_node keychain_key_node =
{
  KEYCHAIN_KEY_NODE,
  "%s(config-keychain-key)# "
};

struct cmd_node link_params_node =
{
  LINK_PARAMS_NODE,
  "%s(config-link-params)# ",
};

/* Defined in lib/vty.c */
extern struct cmd_node vty_node;

/* When '^Z' is received from vty, move down to the enable mode. */
static int
vtysh_end (void)
{
  switch (vty->node)
    {
    case VIEW_NODE:
    case ENABLE_NODE:
      /* Nothing to do. */
      break;
    default:
      vty->node = ENABLE_NODE;
      break;
    }
  return CMD_SUCCESS;
}

DEFUNSH (VTYSH_ALL,
	 vtysh_end_all,
	 vtysh_end_all_cmd,
	 "end",
	 "End current mode and change to enable mode\n")
{
  return vtysh_end ();
}

DEFUNSH (VTYSH_BGPD,
	 router_bgp,
	 router_bgp_cmd,
	 "router bgp [(1-4294967295) [<view|vrf> WORD]]",
	 ROUTER_STR
	 BGP_STR
	 AS_STR
         "BGP view\nBGP VRF\n"
         "View/VRF name\n")
{
  vty->node = BGP_NODE;
  return CMD_SUCCESS;
}

DEFUNSH (VTYSH_BGPD,
	 address_family_vpnv4,
	 address_family_vpnv4_cmd,
	 "address-family vpnv4",
	 "Enter Address Family command mode\n"
	 "Address family\n")
{
  vty->node = BGP_VPNV4_NODE;
  return CMD_SUCCESS;
}

DEFUNSH (VTYSH_BGPD,
	 address_family_vpnv4_unicast,
	 address_family_vpnv4_unicast_cmd,
	 "address-family vpnv4 unicast",
	 "Enter Address Family command mode\n"
	 "Address family\n"
	 "Address Family Modifier\n")
{
  vty->node = BGP_VPNV4_NODE;
  return CMD_SUCCESS;
}

DEFUNSH (VTYSH_BGPD,
	 address_family_vpnv6,
	 address_family_vpnv6_cmd,
	 "address-family vpnv6",
	 "Enter Address Family command mode\n"
	 "Address family\n")
{
  vty->node = BGP_VPNV6_NODE;
  return CMD_SUCCESS;
}

DEFUNSH (VTYSH_BGPD,
	 address_family_vpnv6_unicast,
	 address_family_vpnv6_unicast_cmd,
	 "address-family vpnv6 unicast",
	 "Enter Address Family command mode\n"
	 "Address family\n"
	 "Address Family Modifier\n")
{
  vty->node = BGP_VPNV6_NODE;
  return CMD_SUCCESS;
}

DEFUNSH (VTYSH_BGPD,
	 address_family_encap,
	 address_family_encap_cmd,
	 "address-family encap",
	 "Enter Address Family command mode\n"
	 "Address family\n")
{
  vty->node = BGP_ENCAP_NODE;
  return CMD_SUCCESS;
}

DEFUNSH (VTYSH_BGPD,
	 address_family_encapv4,
	 address_family_encapv4_cmd,
	 "address-family encapv4",
	 "Enter Address Family command mode\n"
	 "Address family\n")
{
  vty->node = BGP_ENCAP_NODE;
  return CMD_SUCCESS;
}

DEFUNSH (VTYSH_BGPD,
	 address_family_encapv6,
	 address_family_encapv6_cmd,
	 "address-family encapv6",
	 "Enter Address Family command mode\n"
	 "Address family\n")
{
  vty->node = BGP_ENCAPV6_NODE;
  return CMD_SUCCESS;
}

DEFUNSH (VTYSH_BGPD,
	 address_family_ipv4_unicast,
	 address_family_ipv4_unicast_cmd,
	 "address-family ipv4 unicast",
	 "Enter Address Family command mode\n"
	 "Address family\n"
	 "Address Family Modifier\n")
{
  vty->node = BGP_IPV4_NODE;
  return CMD_SUCCESS;
}

DEFUNSH (VTYSH_BGPD,
	 address_family_ipv4_multicast,
	 address_family_ipv4_multicast_cmd,
	 "address-family ipv4 multicast",
	 "Enter Address Family command mode\n"
	 "Address family\n"
	 "Address Family Modifier\n")
{
  vty->node = BGP_IPV4M_NODE;
  return CMD_SUCCESS;
}

DEFUNSH (VTYSH_BGPD,
	 address_family_ipv6,
	 address_family_ipv6_cmd,
	 "address-family ipv6",
	 "Enter Address Family command mode\n"
	 "Address family\n")
{
  vty->node = BGP_IPV6_NODE;
  return CMD_SUCCESS;
}

DEFUNSH (VTYSH_BGPD,
	 address_family_ipv6_unicast,
	 address_family_ipv6_unicast_cmd,
	 "address-family ipv6 unicast",
	 "Enter Address Family command mode\n"
	 "Address family\n"
	 "Address Family Modifier\n")
{
  vty->node = BGP_IPV6_NODE;
  return CMD_SUCCESS;
}

DEFUNSH (VTYSH_BGPD,
	 address_family_ipv6_multicast,
	 address_family_ipv6_multicast_cmd,
	 "address-family ipv6 multicast",
	 "Enter Address Family command mode\n"
	 "Address family\n"
	 "Address Family Modifier\n")
{
  vty->node = BGP_IPV6M_NODE;
  return CMD_SUCCESS;
}

DEFUNSH (VTYSH_BGPD,
         vnc_defaults,
         vnc_defaults_cmd,
         "vnc defaults",
         "VNC/RFP related configuration\n"
         "Configure default NVE group\n")
{
  vty->node = BGP_VNC_DEFAULTS_NODE;
  return CMD_SUCCESS;
}

DEFUNSH (VTYSH_BGPD,
         vnc_nve_group,
         vnc_nve_group_cmd,
         "vnc nve-group NAME",
         "VNC/RFP related configuration\n"
         "Configure a NVE group\n"
         "Group name\n")
{
  vty->node = BGP_VNC_NVE_GROUP_NODE;
  return CMD_SUCCESS;
}

DEFUNSH (VTYSH_BGPD,
         vnc_l2_group,
         vnc_l2_group_cmd,
         "vnc l2-group NAME",
         "VNC/RFP related configuration\n"
         "Configure a L2 group\n"
         "Group name\n")
{
  vty->node = BGP_VNC_L2_GROUP_NODE;
  return CMD_SUCCESS;
}

DEFUNSH (VTYSH_RIPD,
	 key_chain,
	 key_chain_cmd,
	 "key chain WORD",
	 "Authentication key management\n"
	 "Key-chain management\n"
	 "Key-chain name\n")
{
  vty->node = KEYCHAIN_NODE;
  return CMD_SUCCESS;
}	 

DEFUNSH (VTYSH_RIPD,
	 key,
	 key_cmd,
	 "key (0-2147483647)",
	 "Configure a key\n"
	 "Key identifier number\n")
{
  vty->node = KEYCHAIN_KEY_NODE;
  return CMD_SUCCESS;
}

DEFUNSH (VTYSH_RIPD,
	 router_rip,
	 router_rip_cmd,
	 "router rip",
	 ROUTER_STR
	 "RIP")
{
  vty->node = RIP_NODE;
  return CMD_SUCCESS;
}

DEFUNSH (VTYSH_RIPNGD,
	 router_ripng,
	 router_ripng_cmd,
	 "router ripng",
	 ROUTER_STR
	 "RIPng")
{
  vty->node = RIPNG_NODE;
  return CMD_SUCCESS;
}

DEFUNSH (VTYSH_OSPFD,
	 router_ospf,
	 router_ospf_cmd,
	 "router ospf [(1-65535)]",
	 "Enable a routing process\n"
	 "Start OSPF configuration\n"
         "Instance ID\n")
{
  vty->node = OSPF_NODE;
  return CMD_SUCCESS;
}

DEFUNSH (VTYSH_OSPF6D,
	 router_ospf6,
	 router_ospf6_cmd,
	 "router ospf6",
	 OSPF6_ROUTER_STR
	 OSPF6_STR)
{
  vty->node = OSPF6_NODE;
  return CMD_SUCCESS;
}

DEFUNSH (VTYSH_LDPD,
	 ldp_mpls_ldp,
	 ldp_mpls_ldp_cmd,
	 "mpls ldp",
	 "Global MPLS configuration subcommands\n"
	 "Label Distribution Protocol\n")
{
  vty->node = LDP_NODE;
  return CMD_SUCCESS;
}

DEFUNSH (VTYSH_LDPD,
	 ldp_address_family_ipv4,
	 ldp_address_family_ipv4_cmd,
	 "address-family ipv4",
	 "Configure Address Family and its parameters\n"
	 "IPv4\n")
{
  vty->node = LDP_IPV4_NODE;
  return CMD_SUCCESS;
}

DEFUNSH (VTYSH_LDPD,
	 ldp_address_family_ipv6,
	 ldp_address_family_ipv6_cmd,
	 "address-family ipv6",
	 "Configure Address Family and its parameters\n"
	 "IPv6\n")
{
  vty->node = LDP_IPV6_NODE;
  return CMD_SUCCESS;
}

DEFUNSH (VTYSH_LDPD,
	 ldp_interface_ifname,
	 ldp_interface_ifname_cmd,
	 "interface IFNAME",
	 "Enable LDP on an interface and enter interface submode\n"
	 "Interface's name\n")
{
  switch (vty->node)
    {
      case LDP_IPV4_NODE:
	vty->node = LDP_IPV4_IFACE_NODE;
	break;
      case LDP_IPV6_NODE:
	vty->node = LDP_IPV6_IFACE_NODE;
	break;
      default:
	break;
    }

  return CMD_SUCCESS;
}

DEFUNSH (VTYSH_LDPD,
	 ldp_l2vpn_word_type_vpls,
	 ldp_l2vpn_word_type_vpls_cmd,
	 "l2vpn WORD type vpls",
	 "Configure l2vpn commands\n"
	 "L2VPN name\n"
	 "L2VPN type\n"
	 "Virtual Private LAN Service\n")
{
  vty->node = LDP_L2VPN_NODE;
  return CMD_SUCCESS;
}

DEFUNSH (VTYSH_LDPD,
	 ldp_member_pseudowire_ifname,
	 ldp_member_pseudowire_ifname_cmd,
	 "member pseudowire IFNAME",
	 "L2VPN member configuration\n"
	 "Pseudowire interface\n"
	 "Interface's name\n")
{
  vty->node = LDP_PSEUDOWIRE_NODE;
  return CMD_SUCCESS;
}

DEFUNSH (VTYSH_ISISD,
	 router_isis,
	 router_isis_cmd,
	 "router isis WORD",
	 ROUTER_STR
	 "ISO IS-IS\n"
	 "ISO Routing area tag")
{
  vty->node = ISIS_NODE;
  return CMD_SUCCESS;
}

DEFUNSH (VTYSH_RMAP,
	 route_map,
	 route_map_cmd,
	 "route-map WORD <deny|permit> (1-65535)",
	 "Create route-map or enter route-map command mode\n"
	 "Route map tag\n"
	 "Route map denies set operations\n"
	 "Route map permits set operations\n"
	 "Sequence to insert to/delete from existing route-map entry\n")
{
  vty->node = RMAP_NODE;
  return CMD_SUCCESS;
}

DEFUNSH (VTYSH_ALL,
	 vtysh_line_vty,
	 vtysh_line_vty_cmd,
	 "line vty",
	 "Configure a terminal line\n"
	 "Virtual terminal\n")
{
  vty->node = VTY_NODE;
  return CMD_SUCCESS;
}

DEFUNSH (VTYSH_ALL,
	 vtysh_enable, 
	 vtysh_enable_cmd,
	 "enable",
	 "Turn on privileged mode command\n")
{
  vty->node = ENABLE_NODE;
  return CMD_SUCCESS;
}

DEFUNSH (VTYSH_ALL,
	 vtysh_disable, 
	 vtysh_disable_cmd,
	 "disable",
	 "Turn off privileged mode command\n")
{
  if (vty->node == ENABLE_NODE)
    vty->node = VIEW_NODE;
  return CMD_SUCCESS;
}

DEFUNSH (VTYSH_ALL,
	 vtysh_config_terminal,
	 vtysh_config_terminal_cmd,
	 "configure terminal",
	 "Configuration from vty interface\n"
	 "Configuration terminal\n")
{
  vty->node = CONFIG_NODE;
  return CMD_SUCCESS;
}

static int
vtysh_exit (struct vty *vty)
{
  switch (vty->node)
    {
    case VIEW_NODE:
    case ENABLE_NODE:
      exit (0);
      break;
    case CONFIG_NODE:
      vty->node = ENABLE_NODE;
      break;
    case INTERFACE_NODE:
    case NS_NODE:
    case VRF_NODE:
    case ZEBRA_NODE:
    case BGP_NODE:
    case RIP_NODE:
    case RIPNG_NODE:
    case OSPF_NODE:
    case OSPF6_NODE:
    case LDP_NODE:
    case LDP_L2VPN_NODE:
    case ISIS_NODE:
    case MASC_NODE:
    case RMAP_NODE:
    case VTY_NODE:
    case KEYCHAIN_NODE:
      vtysh_execute("end");
      vtysh_execute("configure terminal");
      vty->node = CONFIG_NODE;
      break;
    case BGP_VPNV4_NODE:
    case BGP_VPNV6_NODE:
    case BGP_ENCAP_NODE:
    case BGP_ENCAPV6_NODE:
    case BGP_IPV4_NODE:
    case BGP_IPV4M_NODE:
    case BGP_IPV6_NODE:
    case BGP_IPV6M_NODE:
    case BGP_VNC_DEFAULTS_NODE:
    case BGP_VNC_NVE_GROUP_NODE:
    case BGP_VNC_L2_GROUP_NODE:
      vty->node = BGP_NODE;
      break;
    case LDP_IPV4_NODE:
    case LDP_IPV6_NODE:
      vty->node = LDP_NODE;
      break;
    case LDP_IPV4_IFACE_NODE:
      vty->node = LDP_IPV4_NODE;
      break;
    case LDP_IPV6_IFACE_NODE:
      vty->node = LDP_IPV6_NODE;
      break;
    case LDP_PSEUDOWIRE_NODE:
      vty->node = LDP_L2VPN_NODE;
      break;
    case KEYCHAIN_KEY_NODE:
      vty->node = KEYCHAIN_NODE;
      break;
    case LINK_PARAMS_NODE:
      vty->node = INTERFACE_NODE;
      break;
    default:
      break;
    }
  return CMD_SUCCESS;
}

DEFUNSH (VTYSH_ALL,
	 vtysh_exit_all,
	 vtysh_exit_all_cmd,
	 "exit",
	 "Exit current mode and down to previous mode\n")
{
  return vtysh_exit (vty);
}

DEFUNSH (VTYSH_ALL,
         vtysh_quit_all,
         vtysh_quit_all_cmd,
         "quit",
         "Exit current mode and down to previous mode\n")
{
  return vtysh_exit_all (self, vty, argc, argv);
}

DEFUNSH (VTYSH_BGPD,
	 exit_address_family,
	 exit_address_family_cmd,
	 "exit-address-family",
	 "Exit from Address Family configuration mode\n")
{
  if (vty->node == BGP_IPV4_NODE
      || vty->node == BGP_IPV4M_NODE
      || vty->node == BGP_VPNV4_NODE
      || vty->node == BGP_VPNV6_NODE
      || vty->node == BGP_ENCAP_NODE
      || vty->node == BGP_ENCAPV6_NODE
      || vty->node == BGP_IPV6_NODE
      || vty->node == BGP_IPV6M_NODE)
    vty->node = BGP_NODE;
  return CMD_SUCCESS;
}

DEFUNSH (VTYSH_BGPD,
	 exit_vnc_config,
	 exit_vnc_config_cmd,
	 "exit-vnc",
	 "Exit from VNC configuration mode\n")
{
  if (vty->node == BGP_VNC_DEFAULTS_NODE
      || vty->node == BGP_VNC_NVE_GROUP_NODE
      || vty->node == BGP_VNC_L2_GROUP_NODE)
    vty->node = BGP_NODE;
  return CMD_SUCCESS;
}

DEFUNSH (VTYSH_ZEBRA,
	 vtysh_exit_zebra,
	 vtysh_exit_zebra_cmd,
	 "exit",
	 "Exit current mode and down to previous mode\n")
{
  return vtysh_exit (vty);
}

DEFUNSH (VTYSH_ZEBRA,
         vtysh_quit_zebra,
         vtysh_quit_zebra_cmd,
         "quit",
         "Exit current mode and down to previous mode\n")
{
  return vtysh_exit_zebra (self, vty, argc, argv);
}

DEFUNSH (VTYSH_RIPD,
	 vtysh_exit_ripd,
	 vtysh_exit_ripd_cmd,
	 "exit",
	 "Exit current mode and down to previous mode\n")
{
  return vtysh_exit (vty);
}

DEFUNSH (VTYSH_RIPD,
	 vtysh_quit_ripd,
	 vtysh_quit_ripd_cmd,
	 "quit",
	 "Exit current mode and down to previous mode\n")
{
  return vtysh_exit_ripd (self, vty, argc, argv);
}

DEFUNSH (VTYSH_RIPNGD,
	 vtysh_exit_ripngd,
	 vtysh_exit_ripngd_cmd,
	 "exit",
	 "Exit current mode and down to previous mode\n")
{
  return vtysh_exit (vty);
}

DEFUNSH (VTYSH_RIPNGD,
	 vtysh_quit_ripngd,
	 vtysh_quit_ripngd_cmd,
	 "quit",
	 "Exit current mode and down to previous mode\n")
{
  return vtysh_exit_ripngd (self, vty, argc, argv);
}

DEFUNSH (VTYSH_RMAP,
	 vtysh_exit_rmap,
	 vtysh_exit_rmap_cmd,
	 "exit",
	 "Exit current mode and down to previous mode\n")
{
  return vtysh_exit (vty);
}

DEFUNSH (VTYSH_RMAP,
	 vtysh_quit_rmap,
	 vtysh_quit_rmap_cmd,
	 "quit",
	 "Exit current mode and down to previous mode\n")
{
  return vtysh_exit_rmap (self, vty, argc, argv);
}

DEFUNSH (VTYSH_BGPD,
	 vtysh_exit_bgpd,
	 vtysh_exit_bgpd_cmd,
	 "exit",
	 "Exit current mode and down to previous mode\n")
{
  return vtysh_exit (vty);
}

DEFUNSH (VTYSH_BGPD,
	 vtysh_quit_bgpd,
	 vtysh_quit_bgpd_cmd,
	 "quit",
	 "Exit current mode and down to previous mode\n")
{
  return vtysh_exit_bgpd (self, vty, argc, argv);
}

DEFUNSH (VTYSH_OSPFD,
	 vtysh_exit_ospfd,
	 vtysh_exit_ospfd_cmd,
	 "exit",
	 "Exit current mode and down to previous mode\n")
{
  return vtysh_exit (vty);
}

DEFUNSH (VTYSH_OSPFD,
	 vtysh_quit_ospfd,
	 vtysh_quit_ospfd_cmd,
	 "quit",
	 "Exit current mode and down to previous mode\n")
{
  return vtysh_exit_ospfd (self, vty, argc, argv);
}

DEFUNSH (VTYSH_OSPF6D,
	 vtysh_exit_ospf6d,
	 vtysh_exit_ospf6d_cmd,
	 "exit",
	 "Exit current mode and down to previous mode\n")
{
  return vtysh_exit (vty);
}

DEFUNSH (VTYSH_OSPF6D,
         vtysh_quit_ospf6d,
         vtysh_quit_ospf6d_cmd,
         "quit",
         "Exit current mode and down to previous mode\n")
{
  return vtysh_exit_ospf6d (self, vty, argc, argv);
}

DEFUNSH (VTYSH_LDPD,
	 vtysh_exit_ldpd,
	 vtysh_exit_ldpd_cmd,
	 "exit",
	 "Exit current mode and down to previous mode\n")
{
  return vtysh_exit (vty);
}

ALIAS (vtysh_exit_ldpd,
       vtysh_quit_ldpd_cmd,
       "quit",
       "Exit current mode and down to previous mode\n")

DEFUNSH (VTYSH_ISISD,
	 vtysh_exit_isisd,
	 vtysh_exit_isisd_cmd,
	 "exit",
	 "Exit current mode and down to previous mode\n")
{
  return vtysh_exit (vty);
}

DEFUNSH (VTYSH_ISISD,
	 vtysh_quit_isisd,
	 vtysh_quit_isisd_cmd,
	 "quit",
	 "Exit current mode and down to previous mode\n")
{
  return vtysh_exit_isisd (self, vty, argc, argv);
}

DEFUNSH (VTYSH_ALL,
         vtysh_exit_line_vty,
         vtysh_exit_line_vty_cmd,
         "exit",
         "Exit current mode and down to previous mode\n")
{
  return vtysh_exit (vty);
}

DEFUNSH (VTYSH_ALL,
         vtysh_quit_line_vty,
         vtysh_quit_line_vty_cmd,
         "quit",
         "Exit current mode and down to previous mode\n")
{
  return vtysh_exit_line_vty (self, vty, argc, argv);
}

DEFUNSH (VTYSH_INTERFACE,
	 vtysh_interface,
	 vtysh_interface_cmd,
	 "interface IFNAME [vrf NAME]",
	 "Select an interface to configure\n"
	 "Interface's name\n"
         VRF_CMD_HELP_STR)
{
  vty->node = INTERFACE_NODE;
  return CMD_SUCCESS;
}

/* TODO Implement "no interface command in isisd. */
DEFSH (VTYSH_ZEBRA|VTYSH_RIPD|VTYSH_RIPNGD|VTYSH_OSPFD|VTYSH_OSPF6D|VTYSH_LDPD,
       vtysh_no_interface_cmd,
       "no interface IFNAME",
       NO_STR
       "Delete a pseudo interface's configuration\n"
       "Interface's name\n")

DEFSH (VTYSH_ZEBRA,
       vtysh_no_interface_vrf_cmd,
       "no interface IFNAME vrf NAME",
       NO_STR
       "Delete a pseudo interface's configuration\n"
       "Interface's name\n"
       VRF_CMD_HELP_STR)

DEFUNSH (VTYSH_NS,
         vtysh_ns,
         vtysh_ns_cmd,
         "logical-router (1-65535) ns NAME",
	 "Enable a logical-router\n"
         "Specify the logical-router indentifier\n"
         "The Name Space\n"
         "The file name in " NS_RUN_DIR ", or a full pathname\n")
{
  vty->node = NS_NODE;
  return CMD_SUCCESS;
}

DEFUNSH (VTYSH_VRF,
	 vtysh_vrf,
	 vtysh_vrf_cmd,
	 "vrf NAME",
	 "Select a VRF to configure\n"
	 "VRF's name\n")
{
  vty->node = VRF_NODE;
  return CMD_SUCCESS;
}

DEFSH (VTYSH_ZEBRA,
       vtysh_no_vrf_cmd,
       "no vrf NAME",
       NO_STR
       "Delete a pseudo vrf's configuration\n"
       "VRF's name\n")

DEFUNSH (VTYSH_NS,
         vtysh_exit_ns,
         vtysh_exit_ns_cmd,
         "exit",
         "Exit current mode and down to previous mode\n")
{
  return vtysh_exit (vty);
}

DEFUNSH (VTYSH_NS,
         vtysh_quit_ns,
         vtysh_quit_ns_cmd,
         "quit",
         "Exit current mode and down to previous mode\n")
{
  return vtysh_quit_ns(self, vty, argc, argv);
}

DEFUNSH (VTYSH_VRF,
	 vtysh_exit_vrf,
	 vtysh_exit_vrf_cmd,
	 "exit",
	 "Exit current mode and down to previous mode\n")
{
  return vtysh_exit (vty);
}

DEFUNSH (VTYSH_VRF,
	 vtysh_quit_vrf,
	 vtysh_quit_vrf_cmd,
	 "quit",
	 "Exit current mode and down to previous mode\n")
{
  return vtysh_exit_vrf (self, vty, argc, argv);
}

/* TODO Implement interface description commands in ripngd, ospf6d
 * and isisd. */
DEFSH (VTYSH_ZEBRA|VTYSH_RIPD|VTYSH_OSPFD|VTYSH_LDPD,
       interface_desc_cmd,
       "description LINE...",
       "Interface specific description\n"
       "Characters describing this interface\n")
       
DEFSH (VTYSH_ZEBRA|VTYSH_RIPD|VTYSH_OSPFD,
       no_interface_desc_cmd,
       "no description",
       NO_STR
       "Interface specific description\n")

DEFUNSH (VTYSH_INTERFACE,
	 vtysh_exit_interface,
	 vtysh_exit_interface_cmd,
	 "exit",
	 "Exit current mode and down to previous mode\n")
{
  return vtysh_exit (vty);
}

DEFUNSH (VTYSH_INTERFACE,
	 vtysh_quit_interface,
	 vtysh_quit_interface_cmd,
	 "quit",
	 "Exit current mode and down to previous mode\n")
{
  return vtysh_exit_interface (self, vty, argc, argv);
}

DEFUN (vtysh_show_thread,
       vtysh_show_thread_cmd,
       "show thread cpu [FILTER]",
      SHOW_STR
      "Thread information\n"
      "Thread CPU usage\n"
      "Display filter (rwtexb)\n")
{
  int idx_filter = 3;
  unsigned int i;
  int ret = CMD_SUCCESS;
  char line[100];

  sprintf(line, "show thread cpu %s\n", (argc == 4) ? argv[idx_filter]->arg : "");
  for (i = 0; i < array_size(vtysh_client); i++)
    if ( vtysh_client[i].fd >= 0 )
      {
        fprintf (stdout, "Thread statistics for %s:\n",
                 vtysh_client[i].name);
        ret = vtysh_client_execute (&vtysh_client[i], line, stdout);
        fprintf (stdout,"\n");
      }
  return ret;
}

DEFUN (vtysh_show_work_queues,
       vtysh_show_work_queues_cmd,
       "show work-queues",
       SHOW_STR
       "Work Queue information\n")
{
  unsigned int i;
  int ret = CMD_SUCCESS;
  char line[] = "show work-queues\n";

  for (i = 0; i < array_size(vtysh_client); i++)
    if ( vtysh_client[i].fd >= 0 )
      {
        fprintf (stdout, "Work queue statistics for %s:\n",
                 vtysh_client[i].name);
        ret = vtysh_client_execute (&vtysh_client[i], line, stdout);
        fprintf (stdout,"\n");
      }

  return ret;
}

DEFUN (vtysh_show_work_queues_daemon,
       vtysh_show_work_queues_daemon_cmd,
       "show work-queues <zebra|ripd|ripngd|ospfd|ospf6d|bgpd|isisd>",
       SHOW_STR
       "Work Queue information\n"
       "For the zebra daemon\n"
       "For the rip daemon\n"
       "For the ripng daemon\n"
       "For the ospf daemon\n"
       "For the ospfv6 daemon\n"
       "For the bgp daemon\n"
       "For the isis daemon\n")
{
  int idx_protocol = 2;
  unsigned int i;
  int ret = CMD_SUCCESS;

  for (i = 0; i < array_size(vtysh_client); i++)
    {
      if (begins_with(vtysh_client[i].name, argv[idx_protocol]->arg))
        break;
    }

  ret = vtysh_client_execute(&vtysh_client[i], "show work-queues\n", stdout);

  return ret;
}

DEFUNSH (VTYSH_ZEBRA,
         vtysh_link_params,
         vtysh_link_params_cmd,
         "link-params",
         LINK_PARAMS_STR
         )
{
  vty->node = LINK_PARAMS_NODE;
  return CMD_SUCCESS;
}

/* Memory */
DEFUN (vtysh_show_memory,
       vtysh_show_memory_cmd,
       "show memory",
       SHOW_STR
       "Memory statistics\n")
{
  unsigned int i;
  int ret = CMD_SUCCESS;
  char line[] = "show memory\n";
  
  for (i = 0; i < array_size(vtysh_client); i++)
    if ( vtysh_client[i].fd >= 0 )
      {
        fprintf (stdout, "Memory statistics for %s:\n", 
                 vtysh_client[i].name);
        ret = vtysh_client_execute (&vtysh_client[i], line, stdout);
        fprintf (stdout,"\n");
      }
  
  return ret;
}

/* Logging commands. */
DEFUN (vtysh_show_logging,
       vtysh_show_logging_cmd,
       "show logging",
       SHOW_STR
       "Show current logging configuration\n")
{
  unsigned int i;
  int ret = CMD_SUCCESS;
  char line[] = "show logging\n";
  
  for (i = 0; i < array_size(vtysh_client); i++)
    if ( vtysh_client[i].fd >= 0 )
      {
        fprintf (stdout,"Logging configuration for %s:\n", 
                 vtysh_client[i].name);
        ret = vtysh_client_execute (&vtysh_client[i], line, stdout);
        fprintf (stdout,"\n");
      }
  
  return ret;
}

DEFUNSH (VTYSH_ALL,
	 vtysh_log_stdout,
	 vtysh_log_stdout_cmd,
	 "log stdout",
	 "Logging control\n"
	 "Set stdout logging level\n")
{
  return CMD_SUCCESS;
}

DEFUNSH (VTYSH_ALL,
	 vtysh_log_stdout_level,
	 vtysh_log_stdout_level_cmd,
	 "log stdout <emergencies|alerts|critical|errors|warnings|notifications|informational|debugging>",
	 "Logging control\n"
	 "Set stdout logging level\n"
	 LOG_LEVEL_DESC)
{
  return CMD_SUCCESS;
}

DEFUNSH (VTYSH_ALL,
	 no_vtysh_log_stdout,
	 no_vtysh_log_stdout_cmd,
	 "no log stdout [LEVEL]",
	 NO_STR
	 "Logging control\n"
	 "Cancel logging to stdout\n"
	 "Logging level\n")
{
  return CMD_SUCCESS;
}

DEFUNSH (VTYSH_ALL,
	 vtysh_log_file,
	 vtysh_log_file_cmd,
	 "log file FILENAME",
	 "Logging control\n"
	 "Logging to file\n"
	 "Logging filename\n")
{
  return CMD_SUCCESS;
}

DEFUNSH (VTYSH_ALL,
	 vtysh_log_file_level,
	 vtysh_log_file_level_cmd,
	 "log file FILENAME <emergencies|alerts|critical|errors|warnings|notifications|informational|debugging>",
	 "Logging control\n"
	 "Logging to file\n"
	 "Logging filename\n"
	 LOG_LEVEL_DESC)
{
  return CMD_SUCCESS;
}

DEFUNSH (VTYSH_ALL,
	 no_vtysh_log_file,
	 no_vtysh_log_file_cmd,
	 "no log file [FILENAME [LEVEL]]",
	 NO_STR
	 "Logging control\n"
	 "Cancel logging to file\n"
	 "Logging file name\n"
         "Logging level\n")
{
  return CMD_SUCCESS;
}

DEFUNSH (VTYSH_ALL,
	 vtysh_log_monitor,
	 vtysh_log_monitor_cmd,
	 "log monitor [<emergencies|alerts|critical|errors|warnings|notifications|informational|debugging>]",
	 "Logging control\n"
	 "Set terminal line (monitor) logging level\n"
         LOG_LEVEL_DESC)
{
  return CMD_SUCCESS;
}

DEFUNSH (VTYSH_ALL,
	 no_vtysh_log_monitor,
	 no_vtysh_log_monitor_cmd,
	 "no log monitor [LEVEL]",
	 NO_STR
	 "Logging control\n"
	 "Disable terminal line (monitor) logging\n"
	 "Logging level\n")
{
  return CMD_SUCCESS;
}

DEFUNSH (VTYSH_ALL,
	 vtysh_log_syslog,
	 vtysh_log_syslog_cmd,
	 "log syslog <emergencies|alerts|critical|errors|warnings|notifications|informational|debugging>",
	 "Logging control\n"
	 "Set syslog logging level\n"
         LOG_LEVEL_DESC)
{
  return CMD_SUCCESS;
}

DEFUNSH (VTYSH_ALL,
	 no_vtysh_log_syslog,
	 no_vtysh_log_syslog_cmd,
	 "no log syslog [LEVEL]",
	 NO_STR
	 "Logging control\n"
	 "Cancel logging to syslog\n"
	 "Logging level\n")
{
  return CMD_SUCCESS;
}

DEFUNSH (VTYSH_ALL,
	 vtysh_log_facility,
	 vtysh_log_facility_cmd,
	 "log facility <kern|user|mail|daemon|auth|syslog|lpr|news|uucp|cron|local0|local1|local2|local3|local4|local5|local6|local7>",
	 "Logging control\n"
	 "Facility parameter for syslog messages\n"
	 LOG_FACILITY_DESC)

{
  return CMD_SUCCESS;
}

DEFUNSH (VTYSH_ALL,
	 no_vtysh_log_facility,
	 no_vtysh_log_facility_cmd,
	 "no log facility [FACILITY]",
	 NO_STR
	 "Logging control\n"
	 "Reset syslog facility to default (daemon)\n"
	 "Syslog facility\n")

{
  return CMD_SUCCESS;
}

DEFUNSH_DEPRECATED (VTYSH_ALL,
		    vtysh_log_trap,
		    vtysh_log_trap_cmd,
		    "log trap <emergencies|alerts|critical|errors|warnings|notifications|informational|debugging>",
		    "Logging control\n"
		    "(Deprecated) Set logging level and default for all destinations\n"
		    LOG_LEVEL_DESC)

{
  return CMD_SUCCESS;
}

DEFUNSH_DEPRECATED (VTYSH_ALL,
		    no_vtysh_log_trap,
		    no_vtysh_log_trap_cmd,
		    "no log trap [LEVEL]",
		    NO_STR
		    "Logging control\n"
		    "Permit all logging information\n"
		    "Logging level\n")
{
  return CMD_SUCCESS;
}

DEFUNSH (VTYSH_ALL,
	 vtysh_log_record_priority,
	 vtysh_log_record_priority_cmd,
	 "log record-priority",
	 "Logging control\n"
	 "Log the priority of the message within the message\n")
{
  return CMD_SUCCESS;
}

DEFUNSH (VTYSH_ALL,
	 no_vtysh_log_record_priority,
	 no_vtysh_log_record_priority_cmd,
	 "no log record-priority",
	 NO_STR
	 "Logging control\n"
	 "Do not log the priority of the message within the message\n")
{
  return CMD_SUCCESS;
}

DEFUNSH (VTYSH_ALL,
	 vtysh_log_timestamp_precision,
	 vtysh_log_timestamp_precision_cmd,
	 "log timestamp precision (0-6)",
	 "Logging control\n"
	 "Timestamp configuration\n"
	 "Set the timestamp precision\n"
	 "Number of subsecond digits\n")
{
  return CMD_SUCCESS;
}

DEFUNSH (VTYSH_ALL,
	 no_vtysh_log_timestamp_precision,
	 no_vtysh_log_timestamp_precision_cmd,
	 "no log timestamp precision",
	 NO_STR
	 "Logging control\n"
	 "Timestamp configuration\n"
	 "Reset the timestamp precision to the default value of 0\n")
{
  return CMD_SUCCESS;
}

DEFUNSH (VTYSH_ALL,
	 vtysh_service_password_encrypt,
	 vtysh_service_password_encrypt_cmd,
	 "service password-encryption",
	 "Set up miscellaneous service\n"
	 "Enable encrypted passwords\n")
{
  return CMD_SUCCESS;
}

DEFUNSH (VTYSH_ALL,
	 no_vtysh_service_password_encrypt,
	 no_vtysh_service_password_encrypt_cmd,
	 "no service password-encryption",
	 NO_STR
	 "Set up miscellaneous service\n"
	 "Enable encrypted passwords\n")
{
  return CMD_SUCCESS;
}

DEFUNSH (VTYSH_ALL,
	 vtysh_config_password,
	 vtysh_password_cmd,
	 "password (8-8) WORD",
	 "Assign the terminal connection password\n"
	 "Specifies a HIDDEN password will follow\n"
	 "dummy string \n"
	 "The HIDDEN line password string\n")
{
  return CMD_SUCCESS;
}

DEFUNSH (VTYSH_ALL,
	 vtysh_password_text,
	 vtysh_password_text_cmd,
	 "password LINE",
	 "Assign the terminal connection password\n"
	 "The UNENCRYPTED (cleartext) line password\n")
{
  return CMD_SUCCESS;
}

DEFUNSH (VTYSH_ALL,
	 vtysh_config_enable_password,
	 vtysh_enable_password_cmd,
	 "enable password (8-8) WORD",
	 "Modify enable password parameters\n"
	 "Assign the privileged level password\n"
	 "Specifies a HIDDEN password will follow\n"
	 "The HIDDEN 'enable' password string\n")
{
  return CMD_SUCCESS;
}

DEFUNSH (VTYSH_ALL,
	 vtysh_enable_password_text,
	 vtysh_enable_password_text_cmd,
	 "enable password LINE",
	 "Modify enable password parameters\n"
	 "Assign the privileged level password\n"
	 "The UNENCRYPTED (cleartext) 'enable' password\n")
{
  return CMD_SUCCESS;
}

DEFUNSH (VTYSH_ALL,
	 no_vtysh_config_enable_password,
	 no_vtysh_enable_password_cmd,
	 "no enable password",
	 NO_STR
	 "Modify enable password parameters\n"
	 "Assign the privileged level password\n")
{
  return CMD_SUCCESS;
}

DEFUN (vtysh_write_terminal,
       vtysh_write_terminal_cmd,
       "write terminal [<zebra|ripd|ripngd|ospfd|ospf6d|ldpd|bgpd|isisd|pimd>]",
       "Write running configuration to memory, network, or terminal\n"
       "Write to terminal\n"
       "For the zebra daemon\n"
       "For the rip daemon\n"
       "For the ripng daemon\n"
       "For the ospf daemon\n"
       "For the ospfv6 daemon\n"
       "For the ldpd daemon"
       "For the bgp daemon\n"
       "For the isis daemon\n"
       "For the pim daemon\n")
{
  u_int i;
  char line[] = "write terminal\n";
  FILE *fp = NULL;

  if (vtysh_pager_name)
    {
      fp = popen (vtysh_pager_name, "w");
      if (fp == NULL)
        {
          perror ("popen");
          exit (1);
        }
    }
  else
    fp = stdout;

  vty_out (vty, "Building configuration...%s", VTY_NEWLINE);
  vty_out (vty, "%sCurrent configuration:%s", VTY_NEWLINE,
           VTY_NEWLINE);
  vty_out (vty, "!%s", VTY_NEWLINE);

  for (i = 0; i < array_size(vtysh_client); i++)
    if ((argc < 3 ) || (strmatch (vtysh_client[i].name, argv[2]->text)))
      vtysh_client_config (&vtysh_client[i], line);

  /* Integrate vtysh specific configuration. */
  vtysh_config_write ();

  vtysh_config_dump (fp);

  if (vtysh_pager_name && fp)
    {
      fflush (fp);
      if (pclose (fp) == -1)
        {
          perror ("pclose");
          exit (1);
        }
      fp = NULL;
    }

  vty_out (vty, "end%s", VTY_NEWLINE);
  return CMD_SUCCESS;
}

DEFUN (vtysh_show_running_config,
       vtysh_show_running_config_cmd,
       "show running-config [<zebra|ripd|ripngd|ospfd|ospf6d|ldpd|bgpd|isisd|pimd>]",
       SHOW_STR
       "Current operating configuration\n"
       "For the zebra daemon\n"
       "For the rip daemon\n"
       "For the ripng daemon\n"
       "For the ospf daemon\n"
       "For the ospfv6 daemon\n"
       "For the ldp daemon\n"
       "For the bgp daemon\n"
       "For the isis daemon\n"
       "For the pim daemon\n")
{
<<<<<<< HEAD
  return vtysh_write_terminal (self, vty, argc, argv);
=======
  unsigned int i;
  int ret = CMD_SUCCESS;

  for (i = 0; i < array_size(vtysh_client); i++)
    {
      if (begins_with(vtysh_client[i].name, argv[0]))
	break;
    }

  if (i == array_size(vtysh_client))
    return CMD_ERR_NO_MATCH;

  ret = vtysh_client_execute(&vtysh_client[i], "show running-config\n", stdout);

  return ret;
>>>>>>> ce01a2ca
}

DEFUN (vtysh_integrated_config,
       vtysh_integrated_config_cmd,
       "service integrated-vtysh-config",
       "Set up miscellaneous service\n"
       "Write configuration into integrated file\n")
{
  vtysh_write_integrated = WRITE_INTEGRATED_YES;
  return CMD_SUCCESS;
}

DEFUN (no_vtysh_integrated_config,
       no_vtysh_integrated_config_cmd,
       "no service integrated-vtysh-config",
       NO_STR
       "Set up miscellaneous service\n"
       "Write configuration into integrated file\n")
{
  vtysh_write_integrated = WRITE_INTEGRATED_NO;
  return CMD_SUCCESS;
}

static void
backup_config_file (const char *fbackup)
{
  char *integrate_sav = NULL;

  integrate_sav = malloc (strlen (fbackup) +
			  strlen (CONF_BACKUP_EXT) + 1);
  strcpy (integrate_sav, fbackup);
  strcat (integrate_sav, CONF_BACKUP_EXT);

  /* Move current configuration file to backup config file. */
  unlink (integrate_sav);
  rename (fbackup, integrate_sav);
  free (integrate_sav);
}

static int
write_config_integrated(void)
{
  u_int i;
  char line[] = "write terminal\n";
  FILE *fp, *fp1;

  fprintf (stdout,"Building Configuration...\n");

  backup_config_file(integrate_default);
  backup_config_file(host.config);

  fp = fopen (integrate_default, "w");
  if (fp == NULL)
    {
      fprintf (stdout,"%% Can't open configuration file %s due to '%s'\n",
	       integrate_default, safe_strerror(errno));
      return CMD_SUCCESS;
    }

  fp1 = fopen (host.config, "w");
  if (fp1 == NULL)
    {
      fprintf (stdout,"%% Can't open configuration file %s due to '%s'\n",
	       host.config, safe_strerror(errno));
      return CMD_SUCCESS;
    }

  vtysh_config_write ();
  vtysh_config_dump (fp1);

  fclose (fp1);
  for (i = 0; i < array_size(vtysh_client); i++)
    vtysh_client_config (&vtysh_client[i], line);

  vtysh_config_write ();
  vtysh_config_dump (fp);

  fclose (fp);

  if (chmod (integrate_default, CONFIGFILE_MASK) != 0)
    {
      fprintf (stdout,"%% Can't chmod configuration file %s: %s\n", 
	       integrate_default, safe_strerror(errno));
      return CMD_WARNING;
    }

 if (chmod (host.config, CONFIGFILE_MASK) != 0)
    {
      fprintf (stdout,"%% Can't chmod configuration file %s: %s (%d)\n", 
	       integrate_default, safe_strerror(errno), errno);
      return CMD_WARNING;
    }
  fprintf(stdout,"Integrated configuration saved to %s\n",integrate_default);

  fprintf (stdout,"[OK]\n");

  return CMD_SUCCESS;
}

static bool vtysh_writeconfig_integrated(void)
{
  struct stat s;

  switch (vtysh_write_integrated)
    {
    case WRITE_INTEGRATED_UNSPECIFIED:
      if (stat(integrate_default, &s) && errno == ENOENT)
        return false;
      return true;
    case WRITE_INTEGRATED_NO:
      return false;
    case WRITE_INTEGRATED_YES:
      return true;
    }
  return true;
}

DEFUN (vtysh_write_memory,
       vtysh_write_memory_cmd,
       "write [<memory|file>]",
       "Write running configuration to memory, network, or terminal\n"
       "Write configuration to the file (same as write file)\n"
       "Write configuration to the file (same as write memory)\n")
{
  int ret = CMD_SUCCESS;
  char line[] = "write memory\n";
  u_int i;
  FILE *fp;

  /* If integrated Quagga.conf explicitely set. */
  if (vtysh_writeconfig_integrated())
    return write_config_integrated();
  else
    backup_config_file(integrate_default);

  fprintf (stdout,"Building Configuration...\n");
	  
  for (i = 0; i < array_size(vtysh_client); i++)
    ret = vtysh_client_execute (&vtysh_client[i], line, stdout);


  fp = fopen(host.config, "w");
  if (fp == NULL)
    {
      fprintf (stdout,"%% Can't open configuration file %s due to '%s'\n",
	       host.config, safe_strerror(errno));
      return CMD_SUCCESS;
    }

  vtysh_config_write ();
  vtysh_config_dump (fp);

  fclose (fp);

  if (chmod (host.config, CONFIGFILE_MASK) != 0)
    {
      fprintf (stdout,"%% Can't chmod configuration file %s: %s\n", 
	       integrate_default, safe_strerror(errno));
      return CMD_WARNING;
    }

  fprintf (stdout,"[OK]\n");

  return ret;
}

DEFUN (vtysh_copy_running_config,
       vtysh_copy_running_config_cmd,
       "copy running-config startup-config",
       "Copy from one file to another\n"
       "Copy from current system configuration\n"
       "Copy to startup configuration\n")
{
  return vtysh_write_memory (self, vty, argc, argv);
}

DEFUN (vtysh_terminal_length,
       vtysh_terminal_length_cmd,
       "terminal length (0-512)",
       "Set terminal line parameters\n"
       "Set number of lines on a screen\n"
       "Number of lines on screen (0 for no pausing)\n")
{
  int idx_number = 2;
  int lines;
  char *endptr = NULL;
  char default_pager[10];

  lines = strtol (argv[idx_number]->arg, &endptr, 10);
  if (lines < 0 || lines > 512 || *endptr != '\0')
    {
      vty_out (vty, "length is malformed%s", VTY_NEWLINE);
      return CMD_WARNING;
    }

  if (vtysh_pager_name)
    {
      free (vtysh_pager_name);
      vtysh_pager_name = NULL;
    }

  if (lines != 0)
    {
      snprintf(default_pager, 10, "more -%i", lines);
      vtysh_pager_name = strdup (default_pager);
    }

  return CMD_SUCCESS;
}

DEFUN (vtysh_terminal_no_length,
       vtysh_terminal_no_length_cmd,
       "terminal no length",
       "Set terminal line parameters\n"
       NO_STR
       "Set number of lines on a screen\n")
{
  if (vtysh_pager_name)
    {
      free (vtysh_pager_name);
      vtysh_pager_name = NULL;
    }

  vtysh_pager_init();
  return CMD_SUCCESS;
}

DEFUN (vtysh_show_daemons,
       vtysh_show_daemons_cmd,
       "show daemons",
       SHOW_STR
       "Show list of running daemons\n")
{
  u_int i;

  for (i = 0; i < array_size(vtysh_client); i++)
    if ( vtysh_client[i].fd >= 0 )
      vty_out(vty, " %s", vtysh_client[i].name);
  vty_out(vty, "%s", VTY_NEWLINE);

  return CMD_SUCCESS;
}

/* Execute command in child process. */
static void
execute_command (const char *command, int argc, struct cmd_token *arg1,
		 const char *arg2)
{
  pid_t pid;
  int status;

  /* Call fork(). */
  pid = fork ();

  if (pid < 0)
    {
      /* Failure of fork(). */
      fprintf (stderr, "Can't fork: %s\n", safe_strerror (errno));
      exit (1);
    }
  else if (pid == 0)
    {
      /* This is child process. */
      switch (argc)
	{
	case 0:
	  execlp (command, command, (const char *)NULL);
	  break;
	case 1:
	  execlp (command, command, arg1, (const char *)NULL);
	  break;
	case 2:
	  execlp (command, command, arg1, arg2, (const char *)NULL);
	  break;
	}

      /* When execlp suceed, this part is not executed. */
      fprintf (stderr, "Can't execute %s: %s\n", command, safe_strerror (errno));
      exit (1);
    }
  else
    {
      /* This is parent. */
      execute_flag = 1;
      wait4 (pid, &status, 0, NULL);
      execute_flag = 0;
    }
}

DEFUN (vtysh_ping,
       vtysh_ping_cmd,
       "ping WORD",
       "Send echo messages\n"
       "Ping destination address or hostname\n")
{
  execute_command ("ping", 1, argv[0], NULL);
  return CMD_SUCCESS;
}

ALIAS (vtysh_ping,
       vtysh_ping_ip_cmd,
       "ping ip WORD",
       "Send echo messages\n"
       "IP echo\n"
       "Ping destination address or hostname\n")

DEFUN (vtysh_traceroute,
       vtysh_traceroute_cmd,
       "traceroute WORD",
       "Trace route to destination\n"
       "Trace route to destination address or hostname\n")
{
  execute_command ("traceroute", 1, argv[0], NULL);
  return CMD_SUCCESS;
}

ALIAS (vtysh_traceroute,
       vtysh_traceroute_ip_cmd,
       "traceroute ip WORD",
       "Trace route to destination\n"
       "IP trace\n"
       "Trace route to destination address or hostname\n")

#ifdef HAVE_IPV6
DEFUN (vtysh_ping6,
       vtysh_ping6_cmd,
       "ping ipv6 WORD",
       "Send echo messages\n"
       "IPv6 echo\n"
       "Ping destination address or hostname\n")
{
  execute_command ("ping6", 1, argv[0], NULL);
  return CMD_SUCCESS;
}

DEFUN (vtysh_traceroute6,
       vtysh_traceroute6_cmd,
       "traceroute ipv6 WORD",
       "Trace route to destination\n"
       "IPv6 trace\n"
       "Trace route to destination address or hostname\n")
{
  execute_command ("traceroute6", 1, argv[0], NULL);
  return CMD_SUCCESS;
}
#endif

#if defined(HAVE_SHELL_ACCESS)
DEFUN (vtysh_telnet,
       vtysh_telnet_cmd,
       "telnet WORD",
       "Open a telnet connection\n"
       "IP address or hostname of a remote system\n")
{
  execute_command ("telnet", 1, argv[0], NULL);
  return CMD_SUCCESS;
}

DEFUN (vtysh_telnet_port,
       vtysh_telnet_port_cmd,
       "telnet WORD PORT",
       "Open a telnet connection\n"
       "IP address or hostname of a remote system\n"
       "TCP Port number\n")
{
  execute_command ("telnet", 2, argv[0], argv[1]);
  return CMD_SUCCESS;
}

DEFUN (vtysh_ssh,
       vtysh_ssh_cmd,
       "ssh WORD",
       "Open an ssh connection\n"
       "[user@]host\n")
{
  execute_command ("ssh", 1, argv[0], NULL);
  return CMD_SUCCESS;
}

DEFUN (vtysh_start_shell,
       vtysh_start_shell_cmd,
       "start-shell",
       "Start UNIX shell\n")
{
  execute_command ("sh", 0, NULL, NULL);
  return CMD_SUCCESS;
}

DEFUN (vtysh_start_bash,
       vtysh_start_bash_cmd,
       "start-shell bash",
       "Start UNIX shell\n"
       "Start bash\n")
{
  execute_command ("bash", 0, NULL, NULL);
  return CMD_SUCCESS;
}

DEFUN (vtysh_start_zsh,
       vtysh_start_zsh_cmd,
       "start-shell zsh",
       "Start UNIX shell\n"
       "Start Z shell\n")
{
  execute_command ("zsh", 0, NULL, NULL);
  return CMD_SUCCESS;
}
#endif

static void
vtysh_install_default (enum node_type node)
{
  install_element (node, &config_list_cmd);
}

/* Making connection to protocol daemon. */
static int
vtysh_connect (struct vtysh_client *vclient)
{
  int ret;
  int sock, len;
  struct sockaddr_un addr;
  struct stat s_stat;

  /* Stat socket to see if we have permission to access it. */
  ret = stat (vclient->path, &s_stat);
  if (ret < 0 && errno != ENOENT)
    {
      fprintf  (stderr, "vtysh_connect(%s): stat = %s\n", 
		vclient->path, safe_strerror(errno)); 
      exit(1);
    }
  
  if (ret >= 0)
    {
      if (! S_ISSOCK(s_stat.st_mode))
	{
	  fprintf (stderr, "vtysh_connect(%s): Not a socket\n",
		   vclient->path);
	  exit (1);
	}
      
    }

  sock = socket (AF_UNIX, SOCK_STREAM, 0);
  if (sock < 0)
    {
#ifdef DEBUG
      fprintf(stderr, "vtysh_connect(%s): socket = %s\n", vclient->path,
	      safe_strerror(errno));
#endif /* DEBUG */
      return -1;
    }

  memset (&addr, 0, sizeof (struct sockaddr_un));
  addr.sun_family = AF_UNIX;
  strncpy (addr.sun_path, vclient->path, strlen (vclient->path));
#ifdef HAVE_STRUCT_SOCKADDR_UN_SUN_LEN
  len = addr.sun_len = SUN_LEN(&addr);
#else
  len = sizeof (addr.sun_family) + strlen (addr.sun_path);
#endif /* HAVE_STRUCT_SOCKADDR_UN_SUN_LEN */

  ret = connect (sock, (struct sockaddr *) &addr, len);
  if (ret < 0)
    {
#ifdef DEBUG
      fprintf(stderr, "vtysh_connect(%s): connect = %s\n", vclient->path,
	      safe_strerror(errno));
#endif /* DEBUG */
      close (sock);
      return -1;
    }
  vclient->fd = sock;

  return 0;
}

/* Return true if str ends with suffix, else return false */
static int
ends_with(const char *str, const char *suffix)
{
  if (!str || !suffix)
    return 0;
  size_t lenstr = strlen(str);
  size_t lensuffix = strlen(suffix);
  if (lensuffix >  lenstr)
    return 0;
  return strncmp(str + lenstr - lensuffix, suffix, lensuffix) == 0;
}

static void
vtysh_client_sorted_insert (struct vtysh_client *head_client,
                            struct vtysh_client *client)
{
  struct vtysh_client *prev_node, *current_node;

  prev_node = head_client;
  current_node = head_client->next;
  while (current_node)
    {
      if (strcmp(current_node->path, client->path) > 0)
        break;

      prev_node = current_node;
      current_node = current_node->next;
    }
  client->next = current_node;
  prev_node->next = client;
}

#define MAXIMUM_INSTANCES 10

static void
vtysh_update_all_insances(struct vtysh_client * head_client)
{
  struct vtysh_client *client;
  char *ptr;
  DIR *dir;
  struct dirent *file;
  int n = 0;

  if (head_client->flag != VTYSH_OSPFD) return;

  /* ls /var/run/quagga/ and look for all files ending in .vty */
  dir = opendir("/var/run/quagga/");
  if (dir)
    {
      while ((file = readdir(dir)) != NULL)
        {
          if (begins_with(file->d_name, "ospfd-") && ends_with(file->d_name, ".vty"))
            {
              if (n == MAXIMUM_INSTANCES)
                {
                  fprintf(stderr,
                          "Parsing /var/run/quagga/, client limit(%d) reached!\n", n);
                  break;
                }
              client = (struct vtysh_client *) malloc(sizeof(struct vtysh_client));
              client->fd = -1;
	      client->name = "ospfd";
              client->flag = VTYSH_OSPFD;
              ptr = (char *) malloc(100);
              sprintf(ptr, "/var/run/quagga/%s", file->d_name);
	      client->path = (const char *)ptr;
              client->next = NULL;
              vtysh_client_sorted_insert(head_client, client);
              n++;
            }
        }
      closedir(dir);
    }
}

static int
vtysh_connect_all_instances (struct vtysh_client *head_client)
{
  struct vtysh_client *client;
  int rc = 0;

  vtysh_update_all_insances(head_client);

  client = head_client->next;
  while (client)
    {
      if (vtysh_connect(client) == 0)
        rc++;
      client = client->next;
    }

  return rc;
}

int
vtysh_connect_all(const char *daemon_name)
{
  u_int i;
  int rc = 0;
  int matches = 0;

  for (i = 0; i < array_size(vtysh_client); i++)
    {
      if (!daemon_name || !strcmp(daemon_name, vtysh_client[i].name))
	{
	  matches++;
	  if (vtysh_connect(&vtysh_client[i]) == 0)
	    rc++;

          rc += vtysh_connect_all_instances(&vtysh_client[i]);
       }
    }
  if (!matches)
    fprintf(stderr, "Error: no daemons match name %s!\n", daemon_name);
  return rc;
}

/* To disable readline's filename completion. */
static char *
vtysh_completion_entry_function (const char *ignore, int invoking_key)
{
  return NULL;
}

void
vtysh_readline_init (void)
{
  /* readline related settings. */
  rl_bind_key ('?', (rl_command_func_t *) vtysh_rl_describe);
  rl_completion_entry_function = vtysh_completion_entry_function;
  rl_attempted_completion_function = (rl_completion_func_t *)new_completion;
}

char *
vtysh_prompt (void)
{
  static struct utsname names;
  static char buf[100];
  const char*hostname;
  extern struct host host;

  hostname = host.name;

  if (!hostname)
    {
      if (!names.nodename[0])
	uname (&names);
      hostname = names.nodename;
    }

  snprintf (buf, sizeof buf, cmd_prompt (vty->node), hostname);

  return buf;
}

void
vtysh_init_vty (void)
{
  /* Make vty structure. */
  vty = vty_new ();
  vty->type = VTY_SHELL;
  vty->node = VIEW_NODE;

  /* Initialize commands. */
  cmd_init (0);

  /* Install nodes. */
  install_node (&bgp_node, NULL);
  install_node (&rip_node, NULL);
  install_node (&interface_node, NULL);
  install_node (&link_params_node, NULL);
  install_node (&ns_node, NULL);
  install_node (&vrf_node, NULL);
  install_node (&rmap_node, NULL);
  install_node (&zebra_node, NULL);
  install_node (&bgp_vpnv4_node, NULL);
  install_node (&bgp_vpnv6_node, NULL);
  install_node (&bgp_encap_node, NULL);
  install_node (&bgp_encapv6_node, NULL);
  install_node (&bgp_ipv4_node, NULL);
  install_node (&bgp_ipv4m_node, NULL);
/* #ifdef HAVE_IPV6 */
  install_node (&bgp_ipv6_node, NULL);
  install_node (&bgp_ipv6m_node, NULL);
/* #endif */
/*#if ENABLE_BGP_VNC                */
  install_node (&bgp_vnc_defaults_node, NULL);
  install_node (&bgp_vnc_nve_group_node, NULL);
  install_node (&bgp_vnc_l2_group_node, NULL);
/* #endif */
  install_node (&ospf_node, NULL);
/* #ifdef HAVE_IPV6 */
  install_node (&ripng_node, NULL);
  install_node (&ospf6_node, NULL);
/* #endif */
  install_node (&ldp_node, NULL);
  install_node (&ldp_ipv4_node, NULL);
  install_node (&ldp_ipv6_node, NULL);
  install_node (&ldp_ipv4_iface_node, NULL);
  install_node (&ldp_ipv6_iface_node, NULL);
  install_node (&ldp_l2vpn_node, NULL);
  install_node (&ldp_pseudowire_node, NULL);
  install_node (&keychain_node, NULL);
  install_node (&keychain_key_node, NULL);
  install_node (&isis_node, NULL);
  install_node (&vty_node, NULL);

  vtysh_install_default (VIEW_NODE);
  vtysh_install_default (CONFIG_NODE);
  vtysh_install_default (BGP_NODE);
  vtysh_install_default (RIP_NODE);
  vtysh_install_default (INTERFACE_NODE);
  vtysh_install_default (LINK_PARAMS_NODE);
  vtysh_install_default (NS_NODE);
  vtysh_install_default (VRF_NODE);
  vtysh_install_default (RMAP_NODE);
  vtysh_install_default (ZEBRA_NODE);
  vtysh_install_default (BGP_VPNV4_NODE);
  vtysh_install_default (BGP_VPNV6_NODE);
  vtysh_install_default (BGP_ENCAP_NODE);
  vtysh_install_default (BGP_ENCAPV6_NODE);
  vtysh_install_default (BGP_IPV4_NODE);
  vtysh_install_default (BGP_IPV4M_NODE);
  vtysh_install_default (BGP_IPV6_NODE);
  vtysh_install_default (BGP_IPV6M_NODE);
  /* #if ENABLE_BGP_VNC */
  vtysh_install_default (BGP_VNC_DEFAULTS_NODE);
  vtysh_install_default (BGP_VNC_NVE_GROUP_NODE);
  vtysh_install_default (BGP_VNC_L2_GROUP_NODE);
  /* #endif */
  vtysh_install_default (OSPF_NODE);
  vtysh_install_default (RIPNG_NODE);
  vtysh_install_default (OSPF6_NODE);
  vtysh_install_default (LDP_NODE);
  vtysh_install_default (LDP_IPV4_NODE);
  vtysh_install_default (LDP_IPV6_NODE);
  vtysh_install_default (LDP_IPV4_IFACE_NODE);
  vtysh_install_default (LDP_IPV6_IFACE_NODE);
  vtysh_install_default (LDP_L2VPN_NODE);
  vtysh_install_default (LDP_PSEUDOWIRE_NODE);
  vtysh_install_default (ISIS_NODE);
  vtysh_install_default (KEYCHAIN_NODE);
  vtysh_install_default (KEYCHAIN_KEY_NODE);
  vtysh_install_default (VTY_NODE);

  install_element (VIEW_NODE, &vtysh_enable_cmd);
  install_element (ENABLE_NODE, &vtysh_config_terminal_cmd);
  install_element (ENABLE_NODE, &vtysh_disable_cmd);

  /* "exit" command. */
  install_element (VIEW_NODE, &vtysh_exit_all_cmd);
  install_element (CONFIG_NODE, &vtysh_exit_all_cmd);
  /* install_element (CONFIG_NODE, &vtysh_quit_all_cmd); */
  install_element (RIP_NODE, &vtysh_exit_ripd_cmd);
  install_element (RIP_NODE, &vtysh_quit_ripd_cmd);
  install_element (RIPNG_NODE, &vtysh_exit_ripngd_cmd);
  install_element (RIPNG_NODE, &vtysh_quit_ripngd_cmd);
  install_element (OSPF_NODE, &vtysh_exit_ospfd_cmd);
  install_element (OSPF_NODE, &vtysh_quit_ospfd_cmd);
  install_element (OSPF6_NODE, &vtysh_exit_ospf6d_cmd);
  install_element (OSPF6_NODE, &vtysh_quit_ospf6d_cmd);
  install_element (LDP_NODE, &vtysh_exit_ldpd_cmd);
  install_element (LDP_NODE, &vtysh_quit_ldpd_cmd);
  install_element (LDP_IPV4_NODE, &vtysh_exit_ldpd_cmd);
  install_element (LDP_IPV4_NODE, &vtysh_quit_ldpd_cmd);
  install_element (LDP_IPV6_NODE, &vtysh_exit_ldpd_cmd);
  install_element (LDP_IPV6_NODE, &vtysh_quit_ldpd_cmd);
  install_element (LDP_IPV4_IFACE_NODE, &vtysh_exit_ldpd_cmd);
  install_element (LDP_IPV4_IFACE_NODE, &vtysh_quit_ldpd_cmd);
  install_element (LDP_IPV6_IFACE_NODE, &vtysh_exit_ldpd_cmd);
  install_element (LDP_IPV6_IFACE_NODE, &vtysh_quit_ldpd_cmd);
  install_element (LDP_L2VPN_NODE, &vtysh_exit_ldpd_cmd);
  install_element (LDP_L2VPN_NODE, &vtysh_quit_ldpd_cmd);
  install_element (LDP_PSEUDOWIRE_NODE, &vtysh_exit_ldpd_cmd);
  install_element (LDP_PSEUDOWIRE_NODE, &vtysh_quit_ldpd_cmd);
  install_element (BGP_NODE, &vtysh_exit_bgpd_cmd);
  install_element (BGP_NODE, &vtysh_quit_bgpd_cmd);
  install_element (BGP_VPNV4_NODE, &vtysh_exit_bgpd_cmd);
  install_element (BGP_VPNV4_NODE, &vtysh_quit_bgpd_cmd);
  install_element (BGP_VPNV6_NODE, &vtysh_exit_bgpd_cmd);
  install_element (BGP_VPNV6_NODE, &vtysh_quit_bgpd_cmd);
  install_element (BGP_ENCAP_NODE, &vtysh_exit_bgpd_cmd);
  install_element (BGP_ENCAP_NODE, &vtysh_quit_bgpd_cmd);
  install_element (BGP_ENCAPV6_NODE, &vtysh_exit_bgpd_cmd);
  install_element (BGP_ENCAPV6_NODE, &vtysh_quit_bgpd_cmd);
  install_element (BGP_IPV4_NODE, &vtysh_exit_bgpd_cmd);
  install_element (BGP_IPV4_NODE, &vtysh_quit_bgpd_cmd);
  install_element (BGP_IPV4M_NODE, &vtysh_exit_bgpd_cmd);
  install_element (BGP_IPV4M_NODE, &vtysh_quit_bgpd_cmd);
  install_element (BGP_IPV6_NODE, &vtysh_exit_bgpd_cmd);
  install_element (BGP_IPV6_NODE, &vtysh_quit_bgpd_cmd);
  install_element (BGP_IPV6M_NODE, &vtysh_exit_bgpd_cmd);
  install_element (BGP_IPV6M_NODE, &vtysh_quit_bgpd_cmd);
  install_element (BGP_VNC_DEFAULTS_NODE, &vtysh_exit_bgpd_cmd);
  install_element (BGP_VNC_DEFAULTS_NODE, &vtysh_quit_bgpd_cmd);
  install_element (BGP_VNC_NVE_GROUP_NODE, &vtysh_exit_bgpd_cmd);
  install_element (BGP_VNC_NVE_GROUP_NODE, &vtysh_quit_bgpd_cmd);
  install_element (BGP_VNC_L2_GROUP_NODE, &vtysh_exit_bgpd_cmd);
  install_element (BGP_VNC_L2_GROUP_NODE, &vtysh_quit_bgpd_cmd);
  install_element (ISIS_NODE, &vtysh_exit_isisd_cmd);
  install_element (ISIS_NODE, &vtysh_quit_isisd_cmd);
  install_element (KEYCHAIN_NODE, &vtysh_exit_ripd_cmd);
  install_element (KEYCHAIN_NODE, &vtysh_quit_ripd_cmd);
  install_element (KEYCHAIN_KEY_NODE, &vtysh_exit_ripd_cmd);
  install_element (KEYCHAIN_KEY_NODE, &vtysh_quit_ripd_cmd);
  install_element (RMAP_NODE, &vtysh_exit_rmap_cmd);
  install_element (RMAP_NODE, &vtysh_quit_rmap_cmd);
  install_element (VTY_NODE, &vtysh_exit_line_vty_cmd);
  install_element (VTY_NODE, &vtysh_quit_line_vty_cmd);

  /* "end" command. */
  install_element (CONFIG_NODE, &vtysh_end_all_cmd);
  install_element (ENABLE_NODE, &vtysh_end_all_cmd);
  install_element (RIP_NODE, &vtysh_end_all_cmd);
  install_element (RIPNG_NODE, &vtysh_end_all_cmd);
  install_element (OSPF_NODE, &vtysh_end_all_cmd);
  install_element (OSPF6_NODE, &vtysh_end_all_cmd);
  install_element (LDP_NODE, &vtysh_end_all_cmd);
  install_element (LDP_IPV4_NODE, &vtysh_end_all_cmd);
  install_element (LDP_IPV6_NODE, &vtysh_end_all_cmd);
  install_element (LDP_IPV4_IFACE_NODE, &vtysh_end_all_cmd);
  install_element (LDP_IPV6_IFACE_NODE, &vtysh_end_all_cmd);
  install_element (LDP_L2VPN_NODE, &vtysh_end_all_cmd);
  install_element (LDP_PSEUDOWIRE_NODE, &vtysh_end_all_cmd);
  install_element (BGP_NODE, &vtysh_end_all_cmd);
  install_element (BGP_IPV4_NODE, &vtysh_end_all_cmd);
  install_element (BGP_IPV4M_NODE, &vtysh_end_all_cmd);
  install_element (BGP_VPNV4_NODE, &vtysh_end_all_cmd);
  install_element (BGP_VPNV6_NODE, &vtysh_end_all_cmd);
  install_element (BGP_ENCAP_NODE, &vtysh_end_all_cmd);
  install_element (BGP_ENCAPV6_NODE, &vtysh_end_all_cmd);
  install_element (BGP_IPV6_NODE, &vtysh_end_all_cmd);
  install_element (BGP_IPV6M_NODE, &vtysh_end_all_cmd);
  install_element (BGP_VNC_DEFAULTS_NODE, &vtysh_end_all_cmd);
  install_element (BGP_VNC_NVE_GROUP_NODE, &vtysh_end_all_cmd);
  install_element (BGP_VNC_L2_GROUP_NODE, &vtysh_end_all_cmd);
  install_element (ISIS_NODE, &vtysh_end_all_cmd);
  install_element (KEYCHAIN_NODE, &vtysh_end_all_cmd);
  install_element (KEYCHAIN_KEY_NODE, &vtysh_end_all_cmd);
  install_element (RMAP_NODE, &vtysh_end_all_cmd);
  install_element (VTY_NODE, &vtysh_end_all_cmd);

  install_element (INTERFACE_NODE, &interface_desc_cmd);
  install_element (INTERFACE_NODE, &no_interface_desc_cmd);
  install_element (INTERFACE_NODE, &vtysh_end_all_cmd);
  install_element (INTERFACE_NODE, &vtysh_exit_interface_cmd);
  install_element (LINK_PARAMS_NODE, &vtysh_end_all_cmd);
  install_element (LINK_PARAMS_NODE, &vtysh_exit_interface_cmd);
  install_element (INTERFACE_NODE, &vtysh_quit_interface_cmd);

  install_element (NS_NODE, &vtysh_end_all_cmd);
  install_element (NS_NODE, &vtysh_exit_ns_cmd);
  install_element (NS_NODE, &vtysh_quit_ns_cmd);

  install_element (VRF_NODE, &vtysh_end_all_cmd);
  install_element (VRF_NODE, &vtysh_exit_vrf_cmd);
  install_element (VRF_NODE, &vtysh_quit_vrf_cmd);

  install_element (CONFIG_NODE, &router_rip_cmd);
#ifdef HAVE_IPV6
  install_element (CONFIG_NODE, &router_ripng_cmd);
#endif
  install_element (CONFIG_NODE, &router_ospf_cmd);
#ifdef HAVE_IPV6
  install_element (CONFIG_NODE, &router_ospf6_cmd);
#endif
  install_element (CONFIG_NODE, &ldp_mpls_ldp_cmd);
  install_element (LDP_NODE, &ldp_address_family_ipv4_cmd);
  install_element (LDP_NODE, &ldp_address_family_ipv6_cmd);
  install_element (LDP_IPV4_NODE, &ldp_interface_ifname_cmd);
  install_element (LDP_IPV6_NODE, &ldp_interface_ifname_cmd);
  install_element (CONFIG_NODE, &ldp_l2vpn_word_type_vpls_cmd);
  install_element (LDP_L2VPN_NODE, &ldp_member_pseudowire_ifname_cmd);
  install_element (CONFIG_NODE, &router_isis_cmd);
  install_element (CONFIG_NODE, &router_bgp_cmd);
  install_element (BGP_NODE, &address_family_vpnv4_cmd);
  install_element (BGP_NODE, &address_family_vpnv4_unicast_cmd);
  install_element (BGP_NODE, &address_family_vpnv6_cmd);
  install_element (BGP_NODE, &address_family_vpnv6_unicast_cmd);
  install_element (BGP_NODE, &address_family_encap_cmd);
  install_element (BGP_NODE, &address_family_encapv6_cmd);
  install_element (BGP_NODE, &vnc_defaults_cmd);
  install_element (BGP_NODE, &vnc_nve_group_cmd);
  install_element (BGP_NODE, &address_family_ipv4_unicast_cmd);
  install_element (BGP_NODE, &address_family_ipv4_multicast_cmd);
#ifdef HAVE_IPV6
  install_element (BGP_NODE, &address_family_ipv6_cmd);
  install_element (BGP_NODE, &address_family_ipv6_unicast_cmd);
  install_element (BGP_NODE, &address_family_ipv6_multicast_cmd);
#endif
  install_element (BGP_VPNV4_NODE, &exit_address_family_cmd);
  install_element (BGP_VPNV6_NODE, &exit_address_family_cmd);
  install_element (BGP_ENCAP_NODE, &exit_address_family_cmd);
  install_element (BGP_ENCAPV6_NODE, &exit_address_family_cmd);
  install_element (BGP_IPV4_NODE, &exit_address_family_cmd);
  install_element (BGP_IPV4M_NODE, &exit_address_family_cmd);
  install_element (BGP_IPV6_NODE, &exit_address_family_cmd);
  install_element (BGP_IPV6M_NODE, &exit_address_family_cmd);

  install_element (BGP_VNC_DEFAULTS_NODE, &exit_vnc_config_cmd);
  install_element (BGP_VNC_NVE_GROUP_NODE, &exit_vnc_config_cmd);
  install_element (BGP_VNC_L2_GROUP_NODE, &exit_vnc_config_cmd);

  install_element (CONFIG_NODE, &key_chain_cmd);
  install_element (CONFIG_NODE, &route_map_cmd);
  install_element (CONFIG_NODE, &vtysh_line_vty_cmd);
  install_element (KEYCHAIN_NODE, &key_cmd);
  install_element (KEYCHAIN_NODE, &key_chain_cmd);
  install_element (KEYCHAIN_KEY_NODE, &key_chain_cmd);
  install_element (CONFIG_NODE, &vtysh_interface_cmd);
  install_element (CONFIG_NODE, &vtysh_no_interface_cmd);
  install_element (CONFIG_NODE, &vtysh_no_interface_vrf_cmd);
  install_element (INTERFACE_NODE, &vtysh_link_params_cmd);
  install_element (ENABLE_NODE, &vtysh_show_running_config_cmd);
  install_element (ENABLE_NODE, &vtysh_copy_running_config_cmd);

  install_element (CONFIG_NODE, &vtysh_vrf_cmd);
  install_element (CONFIG_NODE, &vtysh_no_vrf_cmd);

  /* "write terminal" command. */
  install_element (ENABLE_NODE, &vtysh_write_terminal_cmd);

  install_element (CONFIG_NODE, &vtysh_integrated_config_cmd);
  install_element (CONFIG_NODE, &no_vtysh_integrated_config_cmd);

  /* "write memory" command. */
  install_element (ENABLE_NODE, &vtysh_write_memory_cmd);

  install_element (VIEW_NODE, &vtysh_terminal_length_cmd);
  install_element (VIEW_NODE, &vtysh_terminal_no_length_cmd);
  install_element (VIEW_NODE, &vtysh_show_daemons_cmd);

  install_element (VIEW_NODE, &vtysh_ping_cmd);
  install_element (VIEW_NODE, &vtysh_ping_ip_cmd);
  install_element (VIEW_NODE, &vtysh_traceroute_cmd);
  install_element (VIEW_NODE, &vtysh_traceroute_ip_cmd);
#ifdef HAVE_IPV6
  install_element (VIEW_NODE, &vtysh_ping6_cmd);
  install_element (VIEW_NODE, &vtysh_traceroute6_cmd);
#endif
#if defined(HAVE_SHELL_ACCESS)
  install_element (VIEW_NODE, &vtysh_telnet_cmd);
  install_element (VIEW_NODE, &vtysh_telnet_port_cmd);
  install_element (VIEW_NODE, &vtysh_ssh_cmd);
#endif
#if defined(HAVE_SHELL_ACCESS)
  install_element (ENABLE_NODE, &vtysh_start_shell_cmd);
  install_element (ENABLE_NODE, &vtysh_start_bash_cmd);
  install_element (ENABLE_NODE, &vtysh_start_zsh_cmd);
#endif

  install_element (VIEW_NODE, &vtysh_show_memory_cmd);

  install_element (VIEW_NODE, &vtysh_show_work_queues_cmd);
  install_element (VIEW_NODE, &vtysh_show_work_queues_daemon_cmd);

  install_element (VIEW_NODE, &vtysh_show_thread_cmd);

  /* Logging */
  install_element (VIEW_NODE, &vtysh_show_logging_cmd);
  install_element (CONFIG_NODE, &vtysh_log_stdout_cmd);
  install_element (CONFIG_NODE, &vtysh_log_stdout_level_cmd);
  install_element (CONFIG_NODE, &no_vtysh_log_stdout_cmd);
  install_element (CONFIG_NODE, &vtysh_log_file_cmd);
  install_element (CONFIG_NODE, &vtysh_log_file_level_cmd);
  install_element (CONFIG_NODE, &no_vtysh_log_file_cmd);
  install_element (CONFIG_NODE, &vtysh_log_monitor_cmd);
  install_element (CONFIG_NODE, &no_vtysh_log_monitor_cmd);
  install_element (CONFIG_NODE, &vtysh_log_syslog_cmd);
  install_element (CONFIG_NODE, &no_vtysh_log_syslog_cmd);
  install_element (CONFIG_NODE, &vtysh_log_trap_cmd);
  install_element (CONFIG_NODE, &no_vtysh_log_trap_cmd);
  install_element (CONFIG_NODE, &vtysh_log_facility_cmd);
  install_element (CONFIG_NODE, &no_vtysh_log_facility_cmd);
  install_element (CONFIG_NODE, &vtysh_log_record_priority_cmd);
  install_element (CONFIG_NODE, &no_vtysh_log_record_priority_cmd);
  install_element (CONFIG_NODE, &vtysh_log_timestamp_precision_cmd);
  install_element (CONFIG_NODE, &no_vtysh_log_timestamp_precision_cmd);

  install_element (CONFIG_NODE, &vtysh_service_password_encrypt_cmd);
  install_element (CONFIG_NODE, &no_vtysh_service_password_encrypt_cmd);

  install_element (CONFIG_NODE, &vtysh_password_cmd);
  install_element (CONFIG_NODE, &vtysh_password_text_cmd);
  install_element (CONFIG_NODE, &vtysh_enable_password_cmd);
  install_element (CONFIG_NODE, &vtysh_enable_password_text_cmd);
  install_element (CONFIG_NODE, &no_vtysh_enable_password_cmd);
}<|MERGE_RESOLUTION|>--- conflicted
+++ resolved
@@ -2396,25 +2396,7 @@
        "For the isis daemon\n"
        "For the pim daemon\n")
 {
-<<<<<<< HEAD
   return vtysh_write_terminal (self, vty, argc, argv);
-=======
-  unsigned int i;
-  int ret = CMD_SUCCESS;
-
-  for (i = 0; i < array_size(vtysh_client); i++)
-    {
-      if (begins_with(vtysh_client[i].name, argv[0]))
-	break;
-    }
-
-  if (i == array_size(vtysh_client))
-    return CMD_ERR_NO_MATCH;
-
-  ret = vtysh_client_execute(&vtysh_client[i], "show running-config\n", stdout);
-
-  return ret;
->>>>>>> ce01a2ca
 }
 
 DEFUN (vtysh_integrated_config,
