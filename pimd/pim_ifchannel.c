--- conflicted
+++ resolved
@@ -596,13 +596,7 @@
 
   ch = THREAD_ARG(t);
 
-<<<<<<< HEAD
-  ifjoin_to_noinfo(ch);
-=======
-  ch->t_ifjoin_expiry_timer = NULL;
-
   ifjoin_to_noinfo(ch, true);
->>>>>>> 69b174d4
   /* ch may have been deleted */
 
   return 0;
