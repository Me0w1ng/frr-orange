/*
 * PIM for Quagga
 * Copyright (C) 2015 Cumulus Networks, Inc.
 * Donald Sharp
 *
 * This program is free software; you can redistribute it and/or modify
 * it under the terms of the GNU General Public License as published by
 * the Free Software Foundation; either version 2 of the License, or
 * (at your option) any later version.
 *
 * This program is distributed in the hope that it will be useful, but
 * WITHOUT ANY WARRANTY; without even the implied warranty of
 * MERCHANTABILITY or FITNESS FOR A PARTICULAR PURPOSE.  See the GNU
 * General Public License for more details.
 *
 * You should have received a copy of the GNU General Public License
 * along with this program; see the file COPYING; if not, write to the
 * Free Software Foundation, Inc., 51 Franklin St, Fifth Floor, Boston,
 * MA 02110-1301 USA
 */

#include <zebra.h>

#include "log.h"
#include "if.h"
#include "thread.h"
#include "prefix.h"
#include "vty.h"
#include "plist.h"

#include "pimd.h"
#include "pim_mroute.h"
#include "pim_iface.h"
#include "pim_msg.h"
#include "pim_pim.h"
#include "pim_str.h"
#include "pim_rp.h"
#include "pim_register.h"
#include "pim_upstream.h"
#include "pim_br.h"
#include "pim_rpf.h"
#include "pim_oil.h"
#include "pim_zebra.h"
#include "pim_join.h"
#include "pim_util.h"
#include "pim_ssm.h"

struct thread *send_test_packet_timer = NULL;

void
pim_register_join (struct pim_upstream *up)
{
  if (pim_is_grp_ssm (up->sg.grp))
    {
      if (PIM_DEBUG_PIM_EVENTS)
	zlog_debug ("%s register setup skipped as group is SSM", up->sg_str);
      return;
    }

  pim_channel_add_oif (up->channel_oil, pim_regiface, PIM_OIF_FLAG_PROTO_PIM);
  up->reg_state = PIM_REG_JOIN;
}

void
pim_register_stop_send (struct interface *ifp, struct prefix_sg *sg,
			struct in_addr src, struct in_addr originator)
{
  struct pim_interface *pinfo;
  unsigned char buffer[10000];
  unsigned int b1length = 0;
  unsigned int length;
  uint8_t *b1;
  struct prefix p;

  if (PIM_DEBUG_PIM_REG)
    {
      zlog_debug ("Sending Register stop for %s to %s on %s",
		  pim_str_sg_dump (sg), inet_ntoa(originator), ifp->name);
    }

  memset (buffer, 0, 10000);
  b1 = (uint8_t *)buffer + PIM_MSG_REGISTER_STOP_LEN;

  length = pim_encode_addr_group (b1, AFI_IP, 0, 0, sg->grp);
  b1length += length;
  b1 += length;

  p.family = AF_INET;
  p.u.prefix4 = sg->src;
  p.prefixlen = 32;
  length = pim_encode_addr_ucast (b1, &p);
  b1length += length;

  pim_msg_build_header (buffer, b1length + PIM_MSG_REGISTER_STOP_LEN, PIM_MSG_TYPE_REG_STOP);

  pinfo = (struct pim_interface *)ifp->info;
  if (!pinfo)
    {
      if (PIM_DEBUG_PIM_TRACE)
        zlog_debug ("%s: No pinfo!\n", __PRETTY_FUNCTION__);
      return;
    }
  if (pim_msg_send (pinfo->pim_sock_fd, src, originator,
		    buffer, b1length + PIM_MSG_REGISTER_STOP_LEN,
		    ifp->name))
    {
      if (PIM_DEBUG_PIM_TRACE)
	{
	  zlog_debug ("%s: could not send PIM register stop message on interface %s",
		      __PRETTY_FUNCTION__, ifp->name);
	}
    }
}

int
pim_register_stop_recv (uint8_t *buf, int buf_size)
{
  struct pim_upstream *upstream = NULL;
  struct prefix source;
  struct prefix_sg sg;
  int l;

  memset (&sg, 0, sizeof (struct prefix_sg));
  l = pim_parse_addr_group (&sg, buf, buf_size);
  buf += l;
  buf_size -= l;
  pim_parse_addr_ucast (&source, buf, buf_size);
  sg.src = source.u.prefix4;

  upstream = pim_upstream_find (&sg);
  if (!upstream)
    {
      return 0;
    }

  if (PIM_DEBUG_PIM_REG)
    zlog_debug ("Received Register stop for %s",
		upstream->sg_str);

  switch (upstream->reg_state)
    {
    case PIM_REG_NOINFO:
    case PIM_REG_PRUNE:
      return 0;
      break;
    case PIM_REG_JOIN:
      upstream->reg_state = PIM_REG_PRUNE;
      pim_channel_del_oif (upstream->channel_oil, pim_regiface, PIM_OIF_FLAG_PROTO_PIM);
      pim_upstream_start_register_stop_timer (upstream, 0);
      break;
    case PIM_REG_JOIN_PENDING:
      upstream->reg_state = PIM_REG_PRUNE;
      pim_upstream_start_register_stop_timer (upstream, 0);
      return 0;
      break;
    }

  return 0;
}

void
pim_register_send (const uint8_t *buf, int buf_size, struct in_addr src, struct pim_rpf *rpg, int null_register, struct pim_upstream *up)
{
  unsigned char buffer[10000];
  unsigned char *b1;
  struct pim_interface *pinfo;
  struct interface *ifp;

  if (PIM_DEBUG_PIM_REG)
    {
       zlog_debug ("Sending %s %sRegister Packet to %s",
		   up->sg_str, null_register ? "NULL " : "",
                   inet_ntoa (rpg->rpf_addr.u.prefix4));
    }

  ifp = rpg->source_nexthop.interface;
  if (!ifp)
    {
      if (PIM_DEBUG_PIM_REG)
        zlog_debug ("%s: No interface to transmit register on", __PRETTY_FUNCTION__);
      return;
    }
  pinfo = (struct pim_interface *)ifp->info;
  if (!pinfo) {
    if (PIM_DEBUG_PIM_REG)
      zlog_debug("%s: Interface: %s not configured for pim to trasmit on!\n", __PRETTY_FUNCTION__, ifp->name);
    return;
  }

  if (PIM_DEBUG_PIM_REG)
    {
      char rp_str[INET_ADDRSTRLEN];
<<<<<<< HEAD
      strcpy (rp_str, inet_ntoa (rpg->rpf_addr.u.prefix4));
=======
      strncpy (rp_str, inet_ntoa (rpg->rpf_addr.u.prefix4), INET_ADDRSTRLEN-1);
>>>>>>> 826fe613
      zlog_debug ("%s: Sending %s %sRegister Packet to %s on %s",
              __PRETTY_FUNCTION__, up->sg_str,
              null_register ? "NULL " : "", rp_str, ifp->name);
    }

  memset(buffer, 0, 10000);
  b1 = buffer + PIM_MSG_HEADER_LEN;
  *b1 |= null_register << 6;
  b1 = buffer + PIM_MSG_REGISTER_LEN;

  memcpy(b1, (const unsigned char *)buf, buf_size);

  pim_msg_build_header(buffer, buf_size + PIM_MSG_REGISTER_LEN, PIM_MSG_TYPE_REGISTER);

  if (pim_msg_send(pinfo->pim_sock_fd,
		   src,
		   rpg->rpf_addr.u.prefix4,
		   buffer,
		   buf_size + PIM_MSG_REGISTER_LEN,
		   ifp->name)) {
    if (PIM_DEBUG_PIM_TRACE) {
      zlog_debug("%s: could not send PIM register message on interface %s",
		 __PRETTY_FUNCTION__, ifp->name);
    }
    return;
  }
}

/*
 * 4.4.2 Receiving Register Messages at the RP
 *
 *   When an RP receives a Register message, the course of action is
 *  decided according to the following pseudocode:
 *
 *  packet_arrives_on_rp_tunnel( pkt ) {
 *      if( outer.dst is not one of my addresses ) {
 *          drop the packet silently.
 *          # Note: this may be a spoofing attempt
 *      }
 *      if( I_am_RP(G) AND outer.dst == RP(G) ) {
 *            sentRegisterStop = FALSE;
 *            if ( register.borderbit == TRUE ) {
 *                 if ( PMBR(S,G) == unknown ) {
 *                      PMBR(S,G) = outer.src
 *                 } else if ( outer.src != PMBR(S,G) ) {
 *                      send Register-Stop(S,G) to outer.src
 *                      drop the packet silently.
 *                 }
 *            }
 *            if ( SPTbit(S,G) OR
 *             ( SwitchToSptDesired(S,G) AND
 *               ( inherited_olist(S,G) == NULL ))) {
 *              send Register-Stop(S,G) to outer.src
 *              sentRegisterStop = TRUE;
 *            }
 *            if ( SPTbit(S,G) OR SwitchToSptDesired(S,G) ) {
 *                 if ( sentRegisterStop == TRUE ) {
 *                      set KeepaliveTimer(S,G) to RP_Keepalive_Period;
 *                 } else {
 *                      set KeepaliveTimer(S,G) to Keepalive_Period;
 *                 }
 *            }
 *            if( !SPTbit(S,G) AND ! pkt.NullRegisterBit ) {
 *                 decapsulate and forward the inner packet to
 *                 inherited_olist(S,G,rpt) # Note (+)
 *            }
 *      } else {
 *          send Register-Stop(S,G) to outer.src
 *          # Note (*)
 *      }
 *  }
 */
int
pim_register_recv (struct interface *ifp,
		   struct in_addr dest_addr,
		   struct in_addr src_addr,
		   uint8_t *tlv_buf, int tlv_buf_size)
{
  int sentRegisterStop = 0;
  struct ip *ip_hdr;
  struct prefix_sg sg;
  uint32_t *bits;
  int i_am_rp = 0;

#define PIM_MSG_REGISTER_BIT_RESERVED_LEN 4
  ip_hdr = (struct ip *)(tlv_buf + PIM_MSG_REGISTER_BIT_RESERVED_LEN);

  if (!pim_rp_check_is_my_ip_address (ip_hdr->ip_dst, dest_addr)) {
    if (PIM_DEBUG_PIM_REG) {
      char dest[INET_ADDRSTRLEN];

      pim_inet4_dump ("<dst?>", dest_addr, dest, sizeof(dest));
      zlog_debug ("%s: Received Register message for %s that I do not own", __func__,
		  dest);
    }
    return 0;
  }

  /*
   * Please note this is not drawn to get the correct bit/data size
   *
   * The entirety of the REGISTER packet looks like this:
   * -------------------------------------------------------------
   * | Ver  | Type | Reserved     |       Checksum               |
   * |-----------------------------------------------------------|
   * |B|N|     Reserved 2                                        |
   * |-----------------------------------------------------------|
   * | Encap  |                IP HDR                            |
   * | Mcast  |                                                  |
   * | Packet |--------------------------------------------------|
   * |        |               Mcast Data                         |
   * |        |                                                  |
   * ...
   *
   * tlv_buf when received from the caller points at the B bit
   * We need to know the inner source and dest
   */
  bits = (uint32_t *)tlv_buf;

  /*
   * tlv_buf points to the start of the |B|N|... Reserved
   * Line above.  So we need to add 4 bytes to get to the
   * start of the actual Encapsulated data.
   */
  memset (&sg, 0, sizeof (struct prefix_sg));
  sg.src = ip_hdr->ip_src;
  sg.grp = ip_hdr->ip_dst;

  i_am_rp = I_am_RP (sg.grp);

  if (PIM_DEBUG_PIM_REG)
    {
      char src_str[INET_ADDRSTRLEN];

      pim_inet4_dump ("<src?>", src_addr, src_str, sizeof (src_str));
      zlog_debug ("Received Register message(%s) from %s on %s, rp: %d",
                  pim_str_sg_dump (&sg), src_str, ifp->name, i_am_rp);
    }

  if (i_am_rp && (dest_addr.s_addr == ((RP (sg.grp))->rpf_addr.u.prefix4.s_addr))) {
    sentRegisterStop = 0;

    if (*bits & PIM_REGISTER_BORDER_BIT) {
      struct in_addr pimbr = pim_br_get_pmbr (&sg);
      if (PIM_DEBUG_PIM_PACKETS)
	zlog_debug("%s: Received Register message with Border bit set", __func__);

      if (pimbr.s_addr == pim_br_unknown.s_addr)
	pim_br_set_pmbr(&sg, src_addr);
      else if (src_addr.s_addr != pimbr.s_addr) {
	pim_register_stop_send (ifp, &sg, dest_addr, src_addr);
	if (PIM_DEBUG_PIM_PACKETS)
	  zlog_debug("%s: Sending register-Stop to %s and dropping mr. packet",
	    __func__, "Sender");
	/* Drop Packet Silently */
	return 1;
      }
    }

    struct pim_upstream *upstream = pim_upstream_find (&sg);
    /*
     * If we don't have a place to send ignore the packet
     */
    if (!upstream)
      {
        upstream = pim_upstream_add (&sg, ifp,
                                     PIM_UPSTREAM_FLAG_MASK_SRC_STREAM,
                                     __PRETTY_FUNCTION__);
        if (!upstream)
          {
            zlog_warn ("Failure to create upstream state");
            return 1;
          }

        upstream->upstream_register = src_addr;
      }

    if ((upstream->sptbit == PIM_UPSTREAM_SPTBIT_TRUE) ||
	((SwitchToSptDesired(&sg)) &&
	 pim_upstream_inherited_olist (upstream) == 0)) {
      //pim_scan_individual_oil (upstream->channel_oil);
      pim_register_stop_send (ifp, &sg, dest_addr, src_addr);
      sentRegisterStop = 1;
    } else {
      if (PIM_DEBUG_PIM_REG)
         zlog_debug ("(%s) sptbit: %d", upstream->sg_str, upstream->sptbit);
    }
    if ((upstream->sptbit == PIM_UPSTREAM_SPTBIT_TRUE) ||
	(SwitchToSptDesired(&sg))) {
      if (sentRegisterStop) {
	pim_upstream_keep_alive_timer_start (upstream, qpim_rp_keep_alive_time);
      } else {
	pim_upstream_keep_alive_timer_start (upstream, qpim_keep_alive_time);
      }
    }

    if (!(upstream->sptbit == PIM_UPSTREAM_SPTBIT_TRUE) &&
	!(*bits & PIM_REGISTER_NR_BIT))
      {
	//decapsulate and forward the iner packet to
	//inherited_olist(S,G,rpt)
	// This is taken care of by the kernel for us
      }
     pim_upstream_msdp_reg_timer_start(upstream);
  } else {
    if (PIM_DEBUG_PIM_REG)
      {
	if (!i_am_rp)
	  zlog_debug ("Received Register packet for %s, Rejecting packet because I am not the RP configured for group",
		      pim_str_sg_dump (&sg));
	else
	  zlog_debug ("Received Register packet for %s, Rejecting packet because the dst ip address is not the actual RP",
		      pim_str_sg_dump (&sg));
      }
    pim_register_stop_send (ifp, &sg, dest_addr, src_addr);
  }

  return 1;
}<|MERGE_RESOLUTION|>--- conflicted
+++ resolved
@@ -190,11 +190,7 @@
   if (PIM_DEBUG_PIM_REG)
     {
       char rp_str[INET_ADDRSTRLEN];
-<<<<<<< HEAD
-      strcpy (rp_str, inet_ntoa (rpg->rpf_addr.u.prefix4));
-=======
       strncpy (rp_str, inet_ntoa (rpg->rpf_addr.u.prefix4), INET_ADDRSTRLEN-1);
->>>>>>> 826fe613
       zlog_debug ("%s: Sending %s %sRegister Packet to %s on %s",
               __PRETTY_FUNCTION__, up->sg_str,
               null_register ? "NULL " : "", rp_str, ifp->name);
