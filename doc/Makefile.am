## Process this file with automake to produce Makefile.in.

# Tell Automake to invoke 'make' in the manpages directory with argument 'man'
SUBDIRS = manpages
AM_MAKEFLAGS = man

MANPAGE_BUILDDIR = manpages/_build/man

# Once that is done these will all exist
man_MANS = $(MANPAGE_BUILDDIR)/frr.1

if PIMD
<<<<<<< HEAD
man_MANS += $(MANPAGE_BUILDDIR)/pimd.8
=======
man_MANS += pimd.8
man_MANS += mtracebis.8
>>>>>>> c98f4d81
endif

if BGPD
man_MANS += $(MANPAGE_BUILDDIR)/bgpd.8
endif

if ISISD
man_MANS += $(MANPAGE_BUILDDIR)/isisd.8
endif

if OSPF6D
man_MANS += $(MANPAGE_BUILDDIR)/ospf6d.8
endif

if OSPFCLIENT
man_MANS += $(MANPAGE_BUILDDIR)/ospfclient.8
endif

if OSPFD
man_MANS += $(MANPAGE_BUILDDIR)/ospfd.8
endif

if LDPD
man_MANS += $(MANPAGE_BUILDDIR)/ldpd.8
endif

if RIPD
man_MANS += $(MANPAGE_BUILDDIR)/ripd.8
endif

if RIPNGD
man_MANS += $(MANPAGE_BUILDDIR)/ripngd.8
endif

if NHRPD
man_MANS += $(MANPAGE_BUILDDIR)/nhrpd.8
endif

if VTYSH
man_MANS += $(MANPAGE_BUILDDIR)/vtysh.1
endif

if WATCHFRR
man_MANS += $(MANPAGE_BUILDDIR)/watchfrr.8
endif

if ZEBRA
man_MANS += $(MANPAGE_BUILDDIR)/zebra.8
endif

if EIGRPD
man_MANS += $(MANPAGE_BUILDDIR)/eigrpd.8
endif

<<<<<<< HEAD
# handled by subdir target
man: ;

# explicit targets
frr.info:
	$(MAKE) -C user info

user.pdf:
	$(MAKE) -C user latexpdf

user.html:
	$(MAKE) -C user html

developer.pdf:
	$(MAKE) -C developer latexpdf

developer.html:
	$(MAKE) -C developer html

# info target, handled by automake installation
install-data-local: frr.info
	install -d ${DESTDIR}${infodir}
	gzip < user/_build/texinfo/frr.info > ${DESTDIR}${infodir}/frr.info.gz
	install-info user/_build/texinfo/frr.info ${DESTDIR}${infodir}/dir

# include sources for shipped docs
EXTRA_DIST = manpages/defines.rst \
	manpages/ldpd.rst \
	manpages/index.rst \
	manpages/bgpd.rst \
	manpages/watchfrr.rst \
	manpages/ospfclient.rst \
	manpages/ripd.rst \
	manpages/zebra.rst \
	manpages/epilogue.rst \
	manpages/eigrpd.rst \
	manpages/isisd.rst \
	manpages/ospf6d.rst \
	manpages/common-options.rst \
	manpages/ospfd.rst \
	manpages/vtysh.rst \
	manpages/nhrpd.rst \
	manpages/pimd.rst \
	manpages/ripngd.rst \
	manpages/frr.rst \
	manpages/conf.py \
	manpages/Makefile \
	developer/Building_FRR_on_NetBSD7.rst \
	developer/ldpd-basic-test-setup.md \
	developer/cli.rst \
	developer/index.rst \
	developer/library.rst \
	developer/memtypes.rst \
	developer/bgpd.rst \
	developer/draft-zebra-00.ms \
	developer/dev-modules.md \
	developer/conf.py \
	developer/next-hop-tracking.rst \
	developer/Building_FRR_on_FreeBSD11.rst \
	developer/building.rst \
	developer/Building_FRR_on_CentOS6.rst \
	developer/Building_FRR_on_Ubuntu1604.rst \
	developer/ospf-api.rst \
	developer/ospf-sr.rst \
	developer/Building_FRR_on_OpenBSD6.rst \
	developer/Building_FRR_on_Debian8.rst \
	developer/Building_FRR_on_NetBSD6.rst \
	developer/Building_FRR_on_Debian9.rst \
	developer/Building_FRR_on_LEDE-OpenWRT.rst \
	developer/modules.rst \
	developer/Building_FRR_on_FreeBSD10.rst \
	developer/Building_FRR_on_Ubuntu1204.rst \
	developer/Building_FRR_on_Fedora24.rst \
	developer/Makefile \
	developer/Building_FRR_on_FreeBSD9.rst \
	developer/BGP-TypeCode \
	developer/Building_FRR_on_OmniOS.rst \
	developer/Building_FRR_on_CentOS7.rst \
	developer/hooks.rst \
	developer/OSPF-API.md \
	developer/workflow.rst \
	developer/Building_FRR_on_Ubuntu1404.rst \
	user/ospf_fundamentals.rst \
	user/routemap.rst \
	user/index.rst \
	user/conf.py \
	user/ipv6.rst \
	user/ripd.rst \
	user/vnc.rst \
	user/zebra.rst \
	user/installation.rst \
	user/overview.rst \
	user/protocol.rst \
	user/eigrpd.rst \
	user/rpki.rst \
	user/kernel.rst \
	user/isisd.rst \
	user/ospf6d.rst \
	user/Useful_Sysctl_Settings.md \
	user/basic.rst \
	user/ospfd.rst \
	user/vtysh.rst \
	user/filter.rst \
	user/nhrpd.rst \
	user/Makefile \
	user/routeserver.rst \
	user/appendix.rst \
	user/bgp.rst \
	user/babeld.rst \
	user/snmp.rst \
	user/pim.rst \
	user/ripngd.rst \
	user/snmptrap.rst \
	user/glossary.rst \
	mpls/ChangeLog.opaque.txt \
	mpls/ospfd.conf \
	mpls/cli_summary.txt \
	mpls/opaque_lsa.txt \
	figures/frr-logo.png \
	figures/fig-vnc-commercial-route-reflector.dia \
	figures/ospf_api_msghdr.png \
	figures/fig-normal-processing.txt \
	figures/fig-vnc-gw-rr.txt \
	figures/fig-vnc-mesh.dia \
	figures/frr-logo-medium.png \
	figures/git_branches.svg \
	figures/fig-vnc-commercial-route-reflector.txt \
	figures/fig_topologies_rs.txt \
	figures/git_branches.png \
	figures/fig-vnc-mesh.txt \
	figures/ospf_api_msgs1.png \
	figures/fig-vnc-redundant-route-reflectors.txt \
	figures/fig-vnc-commercial-route-reflector.png \
	figures/fig-vnc-gw.png \
	figures/fig_topologies_rs.png \
	figures/fig_topologies_full.txt \
	figures/fig-vnc-frr-route-reflector.txt \
	figures/fig-normal-processing.dia \
	figures/fig-vnc-redundant-route-reflectors.png \
	figures/fig-vnc-frr-route-reflector.dia \
	figures/fig_topologies_full.png \
	figures/fig-vnc-redundant-route-reflectors.dia \
	figures/fig-normal-processing.png \
	figures/fig-rs-processing.dia \
	figures/ospf_api_msgs2.png \
	figures/fig-vnc-gw.dia \
	figures/fig-rs-processing.txt \
	figures/frr-logo-icon.png \
	figures/ospf_api_architecture.png \
	figures/fig-vnc-gw.txt \
	figures/fig-rs-processing.png \
	figures/frr-icon.svg \
	figures/fig_topologies_rs.dia \
	figures/fig-vnc-frr-route-reflector.png \
	figures/fig-vnc-gw-rr.png \
	figures/fig-vnc-gw-rr.dia \
	figures/fig_topologies_full.dia \
	figures/frr-logo-small.png \
	figures/fig-vnc-mesh.png
=======
EXTRA_DIST = BGP-TypeCode draft-zebra-00.ms draft-zebra-00.txt \
	\
	bgpd.8.in \
	isisd.8.in \
	ospf6d.8.in \
	ospfclient.8.in \
	ospfd.8.in \
	ldpd.8.in \
	ripd.8.in \
	ripngd.8.in \
	pimd.8.in \
	mtracebis.8.in \
	nhrpd.8.in \
	vtysh.1.in \
	watchfrr.8.in \
	zebra.8.in \
	frr.1.in \
	eigrpd.8.in \
	\
	mpls/ChangeLog.opaque.txt mpls/cli_summary.txt \
	mpls/opaque_lsa.txt mpls/ospfd.conf \
	$(figures_sources) $(figures_png) $(figures_txt)

draft-zebra-00.txt: draft-zebra-00.ms
	groff -T ascii -ms $< > $@

# Ensure that all of the figures are copied into the html directory
html-local: $(HTMLS)
	if test -d $(HTMLS) ; then \
		cp -p $(figures_png) $(HTMLS) ; \
	else \
		echo "$(HTMLS) is not a directory. Make it so, the rerun make."; \
	fi
>>>>>>> c98f4d81
<|MERGE_RESOLUTION|>--- conflicted
+++ resolved
@@ -10,12 +10,8 @@
 man_MANS = $(MANPAGE_BUILDDIR)/frr.1
 
 if PIMD
-<<<<<<< HEAD
 man_MANS += $(MANPAGE_BUILDDIR)/pimd.8
-=======
-man_MANS += pimd.8
-man_MANS += mtracebis.8
->>>>>>> c98f4d81
+man_MANS += $(MANPAGE_BUILDDIR)/mtracebis.8
 endif
 
 if BGPD
@@ -70,7 +66,6 @@
 man_MANS += $(MANPAGE_BUILDDIR)/eigrpd.8
 endif
 
-<<<<<<< HEAD
 # handled by subdir target
 man: ;
 
@@ -114,6 +109,7 @@
 	manpages/vtysh.rst \
 	manpages/nhrpd.rst \
 	manpages/pimd.rst \
+	manpages/mtracebis.rst \
 	manpages/ripngd.rst \
 	manpages/frr.rst \
 	manpages/conf.py \
@@ -229,39 +225,4 @@
 	figures/fig-vnc-gw-rr.dia \
 	figures/fig_topologies_full.dia \
 	figures/frr-logo-small.png \
-	figures/fig-vnc-mesh.png
-=======
-EXTRA_DIST = BGP-TypeCode draft-zebra-00.ms draft-zebra-00.txt \
-	\
-	bgpd.8.in \
-	isisd.8.in \
-	ospf6d.8.in \
-	ospfclient.8.in \
-	ospfd.8.in \
-	ldpd.8.in \
-	ripd.8.in \
-	ripngd.8.in \
-	pimd.8.in \
-	mtracebis.8.in \
-	nhrpd.8.in \
-	vtysh.1.in \
-	watchfrr.8.in \
-	zebra.8.in \
-	frr.1.in \
-	eigrpd.8.in \
-	\
-	mpls/ChangeLog.opaque.txt mpls/cli_summary.txt \
-	mpls/opaque_lsa.txt mpls/ospfd.conf \
-	$(figures_sources) $(figures_png) $(figures_txt)
-
-draft-zebra-00.txt: draft-zebra-00.ms
-	groff -T ascii -ms $< > $@
-
-# Ensure that all of the figures are copied into the html directory
-html-local: $(HTMLS)
-	if test -d $(HTMLS) ; then \
-		cp -p $(figures_png) $(HTMLS) ; \
-	else \
-		echo "$(HTMLS) is not a directory. Make it so, the rerun make."; \
-	fi
->>>>>>> c98f4d81
+	figures/fig-vnc-mesh.png